<<<<<<< HEAD
# Fine Uploader 3.5 (IN PROGRESS) #
=======
# Fine Uploader 3.4.1 (Released April 1, 2013) #
>>>>>>> 741b743b

###[Download the 3.4.1 combined & minified javascript file (along with all other required files) here](http://fineuploader.com/downloads.html)###

###[3.4.1 change summary](http://blog.fineuploader.com/2013/03/fine-uploader-34.html)###

<br/>
## Features ##
* Multiple file select, progress-bar in FF, Chrome, and Safari
* Drag-and-drop file select in FF, Chrome, and Safari (OS X)
* Uploads are cancelable
* No external dependencies **at all** if using FineUploader or FineUploaderBasic.  If using the optional jQuery wrapper, jQuery is of course required.
* FineUploaderBasic only requires the associated Fine Uploader javascript file.  All Fine Uploader css and image files can be omitted.
* Doesn't use Flash
* Fully working with HTTPS
* Tested in IE7+, Firefox, Safari (OS X), Chrome, IOS6, and various versions of Android.  IE10 is now also supported!
* Ability to upload files as soon as they are selected, or "queue" them for uploading at user's request later
* Display specific error messages from server on upload failure (hover over failed upload item)
* Ability to auto-retry failed uploads
* Option to allow users to manually retry a failed upload
* Create your own file validator and/or use some default validators include with Fine Uploader
* Receive callback at various stages of the upload process
* Send any parameters server-side along with each file.
* Upload directories via drag and drop (Chrome 21+).
* [Include parameters in the query string OR the request body.](http://blog.fineuploader.com/2012/11/include-params-in-request-body-or-query.html)
* Submit files to be uploaded via the API.
* [Split up a file into multiple requests](http://blog.fineuploader.com/2012/12/file-chunkingpartitioning-is-now.html) (file chunking/partitioning).
* [Resume failed/stopped uploads from previous sessions](http://blog.fineuploader.com/2013/01/resume-failed-uploads-from-previous.html)
* [Delete uploaded files](http://blog.fineuploader.com/2013/01/delete-uploaded-file-in-33.html)
* [CORS support](http://blog.fineuploader.com/2013/01/cors-support-in-33.html)
* Upload any `Blob` objects via the API.
* Easily set and enforce a maximum item limit.
* [Upload images via paste (Chrome)](http://blog.fineuploader.com/2013/03/upload-image-via-paste-in-34.html).
* Any many more!


<br/>
## Introduction ##
This project attempts to achieve a user-friendly file-uploading experience over the web.
It's built as a Javascript plugin for developers looking to incorporate file-uploading into their website.

This plugin uses an XMLHttpRequest (AJAX) for uploading multiple files with a progress-bar in
FF3.6+, Safari4+, Chrome and falls back to hidden-iframe-based upload in other browsers (namely IE),
providing good user experience everywhere.

It does not use Flash, jQuery, or any other external libraries.  There is an optional jQuery plug-in that can be used to
integrate Fine Uploader into your project, but it is NOT required.  The same features are available with or without the
jQuery plug-in.


<br/>
## Fine Uploader Has Two Modes... ##
You can use Fine Uploader in **FineUploader mode**, or in **FineUploaderBasic mode**.

### FineUploaderBasic mode ###
FineUploaderBasic mode is defined in the `qq.FineUploaderBasic` module in the code.  This is the base module for
Fine Uploader, and provides all functions that do not involve UI components.  Choose this mode if you need very tight
control over your uploader's UI.  If you choose this option, it is expected that you will provide all of your own UI, but
Fine Uploader will do the rest.

### FineUploader mode ###
FineUploader mode is defined in the `qq.FineUploader` module in the code.  It inherits everything from FineUploaderBasic,
plus it provides a customizable UI, including drag & drop, progress bars, status messages, a file list with color-coded status
indicators, and other UI niceties.  Most developers will likely opt to use FineUploader.

### jQuery plug-in ###
Fine Uploader also provides an optional jQuery plug-in.  This simply wraps the native uploader code.  You can use either of
the modes described above when using the jQuery plug-in via the `uploaderType` option.  More on the plug-in in the
[jQuery plug-in section](docs/using-jquery-plugin.md).


<br/>
## Choose Your Path... ##
Once you have decided how you will use Fine Uploader, click on the appropriate link below to get started.

### jQuery plug-in for FineUploader mode users ###
Start [here](docs/path-jquery-fineuploader.md).

### jQuery plug-in for FineUploaderBasic mode users  ###
Your journey begins [here](docs/path-jquery-fineuploaderbasic.md).

### FineUploader mode users ###
Look no further, your plan of action is described [here](docs/path-fineuploader.md).

### FineUploaderBasic mode users ###
I didn't forget about you!  Read on, starting [here](docs/path-fineuploaderbasic.md).


<br/>
## Important Fine Uploader Links ##
* [Downloads](http://fineuploader.com/downloads.html)
* [Support](http://fineuploader.com/support.html)
* [Blog](http://blog.fineuploader.com)
* [@fineuploader](https://twitter.com/fineuploader)
* [Demo](http://fineuploader.com)


<br/>
### Troubleshooting ###
If you can't get the uploader to work, please try the following steps
before asking for help.

If the upload doesn't complete, saying "failed":

* Set the `debug` option of the FineUploader to true.
* Open the page where you have a FineUploader.
* Open developer console in your browser.
* Try to upload the file. You should see a server response.

It should be `{"success":true}` for completed requests. If it's not,
then you have a problem with your server-side script.

If you are having other issues, please read [the FAQ section](docs/faq.md) before posting a question or bug.


<br/>
### Issue Tracker ###
Have a bug or feature request? Please [create an issue here on GitHub](https://github.com/Widen/fine-uploader/issues) 
that conforms with [necolas's guidelines](https://github.com/necolas/issue-guidelines/blob/master/README.md).


<br/>
### License ###
This plugin is open sourced under GNU GPL v3 or you may purchase a Widen Commerical license to release you from the terms of
GPL v3.  Please see the [downloads page](http://fineuploader.com/downloads.html) for details.


<br/>
### Contributors ###
We would love developers to contribute any improvements and bugfixes they produce.  Note that any pull requests MUST be against an "IP" branch!
See [How do I contribute to other's code in GitHub?](http://stackoverflow.com/questions/4384776/how-do-i-contribute-to-others-code-in-github).

Thanks to everybody who contributed, either by sending bug reports or donating. The project wouldn't be possible without all this generous help. Thank you!


<br/>
## Additional Reading ##
* [Frequently Asked Questions (FAQ)](docs/faq.md)
* [Styling FineUploader](docs/styling.md)
* [Changing alert/messages to something more user friendly](docs/styling.md#changing-dialogs-to-something-more-user-friendly)
* [qQuery (Public Utility Functions)](docs/qquery.md)
* [Internet Explorer Limitations](docs/limitations-ie.md)<|MERGE_RESOLUTION|>--- conflicted
+++ resolved
@@ -1,8 +1,4 @@
-<<<<<<< HEAD
 # Fine Uploader 3.5 (IN PROGRESS) #
-=======
-# Fine Uploader 3.4.1 (Released April 1, 2013) #
->>>>>>> 741b743b
 
 ###[Download the 3.4.1 combined & minified javascript file (along with all other required files) here](http://fineuploader.com/downloads.html)###
 
