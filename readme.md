# Fine Uploader 3.2-IN-PROGRESS (Planned Release Jan. 13) #

###[Download the 3.1.1 combined & minified javascript file (along with all other required files) here](https://github.com/valums/file-uploader/wiki/Releases)###

<br/>
Actively developed by Ray Nicholus.     
Created by Andrew Valums.


<br/>
### Quick Links ###
* [Downloads](https://github.com/valums/file-uploader/wiki/Releases)
* [Support](https://groups.google.com/forum/#!forum/fineuploader)
* [Blog](http://blog.fineuploader.com)
* [@fineuploader](https://twitter.com/fineuploader)
* [Homepage](http://fineuploader.com)

<br/>
###Table of Contents###
- [Summary](#summary)
- [Features](#features)
- [Getting started](#getting-started)
- [Server-side Instructions](https://github.com/valums/file-uploader/blob/3.2-IP/server/readme.md)
- [Using the optional jQuery plug-in](#using-the-optional-jquery-plug-in)
- [Setting up the uploader without jQuery](#setting-up-the-uploader-without-jquery)
- [How to override options](#how-to-override-options)
- [Options of both FineUploader & FineUploaderBasic](#options-of-both-fineuploader--fineuploaderbasic)
- [Options of FineUploader](#options-of-fineuploader)
- [Styling FineUploader](#styling-fineuploader)
- [Callbacks (FineUploader & FineUploaderBasic)](#callbacks-fineuploader--fineuploaderbasic)
- [Changing alert/messages to something more user friendly](#changing-alertmessages-to-something-more-user-friendly)
- [Instance methods](#instance-methods)
- [qQuery (Utility Functions)](#qquery)
- [Internet Explorer limitations](#internet-explorer-limitations)
<<<<<<< HEAD
- [Building and using the in-progress version](#building-and-using-the-in-progress-version)
=======
>>>>>>> 2d39c016
- [Troubleshooting](#troubleshooting)
- [Issue Tracker](#issue-tracker)
- [License](#license)
- [Contributors](#contributors)

<br/>
### Summary ###
Welcome! This project attempts to achieve a user-friendly file-uploading experience over the web.
It's built as a Javascript plugin for developers looking to incorporate file-uploading into their website.

This plugin uses an XMLHttpRequest (AJAX) for uploading multiple files with a progress-bar in
FF3.6+, Safari4+, Chrome and falls back to hidden-iframe-based upload in other browsers (namely IE),
providing good user experience everywhere.

It does not use Flash, jQuery, or any other external libraries.  There is an optional jQuery plug-in that can be used to
integrate Fine Uploader into your project, but it is NOT required.  The same features are available with or without the 
jQuery plug-in.

<br/>
### Features ###
* Multiple file select, progress-bar in FF, Chrome, and Safari
* Drag-and-drop file select in FF, Chrome, and Safari (OS X)
* Uploads are cancelable
* No external dependencies **at all** if using FineUploader or FineUploaderBasic.  If using the optional jQuery wrapper, jQuery is of course required.
* FineUploaderBasic only requires the associated Fine Uploader javascript file.  All Fine Uploader css and image files can be omitted.
* Doesn't use Flash
* Fully working with HTTPS
* Tested in IE7+, Firefox, Safari (OS X), Chrome, IOS6, and various versions of Android.  IE10 is now also supported!
* Ability to upload files as soon as they are selected, or "queue" them for uploading at user's request later
* Display specific error messages from server on upload failure (hover over failed upload item)
* Ability to auto-retry failed uploads
* Option to allow users to manually retry a failed upload
* Create your own file validator and/or use some default validators include with Fine Uploader
* Receive callback at various stages of the upload process
* Send any parameters server-side along with each file.
* Upload directories via drag and drop (Chrome 21+).
* [Include parameters in the query string OR the request body.](http://blog.fineuploader.com/2012/11/include-params-in-request-body-or-query.html)
* Submit files to be uploaded via the API.
* [Split up a file into multiple requests](http://blog.fineuploader.com/2012/12/file-chunkingpartitioning-is-now.html) (file chunking/partitioning).
* Any many more!

<br/>
### Getting started ###
The combined javascript file contains two classes that are meant to be used directly.
If you need a complete upload widget (from demo) to quickly drop
into your current design, use `qq.FineUploader`.
Note that a set of utility functions, used internally by Fine Uploader, are also publicly accessible.  See the utils.js
file for an easy reference of the utility functions present in the combined javascript file.  The QUnit tests may also
serve has helpful documentation.

If you want to customize the uploader, by using a different looking file list
or change the behaviour or functionality use `qq.FineUploaderBasic`.

The difference between them is that `qq.FineUploader` provides a list of files,
drag-and-drop, but `qq.FineUploaderBasic` only creates button and handles validation.
Basic uploader is easier extendable, and doesn't limit possible customization.

`qq.FineUploader` extends `qq.FineUploaderBasic`, so that all the options present
in the basic uploader also exist in the full widget.


<br/>
### Using the optional jQuery plug-in ###
A jQuery plug-in exists that wraps the native Fine Uploader code.  If you would like to reap all of the benefits that
a jQuery plug-in offers, such as use of jQuery Events, specifying elements using the jQuery object/jQuery selectors,
easy integration into your otherwise jQuery project: look no further!

To use the jQuery plug-in, ensure you include the proper Fine Uploader js file on your page, and instantiate it like so:
```javascript
$('#fineUploaderElementId').fineUploader({
    request: {
        endpoint: '/upload/endpoint'
    }
});
```

The above example is the simplest possible use-case.  Note that you can use any of the options available for the native
Fine Uploader and Fine Uploader Basic, with the following exceptions & additions:
* There is no need to specify the `element` option.  It will be ignored if you pass it in.  The plug-in will pass the
 `element` option for you, using the element you associated with the plug-in (the element with an id of fineUploaderElementId
 in the above example).
* If you plan on using FineUploaderBasic, include the `uploaderType` option with a value of 'basic'.  If not specified, it
is assumed that you intend to use FineUploader.

###### Options that require an HTMLElement ######
For any option with an `HTMLElement` value, you can, instead, pass a jQuery object.  For example, if you specify the
`button` option, the value can be `$('#myButton')`.

If the option takes an array of `HTMLElements`, any item in the array that is a jQuery object will be evaluated and all
`HTMLElement`s associated with that jQuery object will be added to the array when it is passed to the native Fine
Uploader.  For example, if specify a value for the `extraDropzones` option, and, say, your value is
`[$('.myExtraDropzone')]`, and there are 3 elements in the DOM with this class, the plug-in will pass all 3 elements
to native Fine Uploader.

###### Callbacks ######
All [callbacks defined in the native uploader](#callbacks-fineuploader--fineuploaderbasic) are also available when using
the jQuery plug-in.  However, as is common with jQuery plug-ins, these callbacks are actually custom events.  For example,
if you want to be notified whenever an error occurs and whenever an upload has completed, your client-side code may look
something like this:
```javascript
$('#fineUploaderElementId').fineUploader({
    request: {
        endpoint: '/upload/endpoint'
    }
}).on('error', function(event, id, filename, reason) {
     //do something
  })
  .on('complete', function(event, id, filename, responseJSON){
    //do something
  });
```

It may be important to note that The value returned from your event/callback handler may be examined by the uploader.
This is relevant for the `onSubmit`, `onValidate` and `onManualRetry` callbacks, at this point.  As the documentation states, if you
want to cancel an upload in your `onSubmit` or `onValidate` callback handlers, simply return `false`.  This is also true
when using the jQuery plug-in.

Also, please note that the context of your event handler, by default, is the event target.  This is, in fact, true, by
default, for _all_ jQuery event handlers, not just event handlers associated with Fine Uploader.  Say you want to change
the parameters sent along with a file when handling a `submit` event.  Your code can be as simple as this:
```javascript
$('#fineUploaderElementId').fineUploader({
    request: {
        endpoint: '/upload/endpoint'
    }
}).on('submit', function(event, id, filename) {
     $(this).fineUploader('setParams', {'param1': 'val1'});
  });
```

###### Public API / Instance Functions ######
All [public API (instance) functions](#instance-methods) defined in the native javascript uploader are accessible when
using the jQuery plug-in.  Public/instance functions on a jQuery plug-in are made accessible as recommended in the
[jQuery plug-in documentation](http://docs.jquery.com/Plugins/Authoring#Plugin_Methods).  Looking for an example?
Please see the above code fragment, where we call the `setParams` instance function and pass it an object.


For more examples using the jQuery plug-in, please have a look at [fineuploader.com](http://fineuploader.com).


<br/>
### Setting up the uploader without jQuery ###
Of course, Fine Uploader does NOT depend on jQuery, and you don't have to use the jQuery plug-in if you don't want to.  
The same features are available without the jQuery plug-in.  To use Fine Uploader with "plain 'ole" javascript, 
include the uploader javascript file and, optionally, `fineuploader.css` along with any images provided into your page.
If you are only making use of FineUploaderBasic, you can omit the css and image(s) file(s).

```html
<div id="fine-uploader">
<noscript>
    <p>Please enable JavaScript to use Fine Uploader.</p>
    <!-- or put a simple form for upload here -->
</noscript>
</div>
```

Initialize uploader when the DOM is ready. Change the endpoint option.
In the server folder you will find some examples for different platforms.
If you can't find the one you need, please read up on handling multipart form
requests and XHR upload requests in your server-side language of choice.

```javascript
var uploader = new qq.FineUploader({
	// pass the dom node (ex. $(selector)[0] for jQuery users)
	element: document.getElementById('fine-uploader'),
	
	request: {
      		// path to server-side upload script
		endpoint: '/server/upload'
	}
});
```

For more examples, please have a look at [fineuploader.com](http://fineuploader.com).


<br/>
### How to Override Options ###
This is mostly obvious, but you should know that it is actually much easier to override
"sub-properties" than expected.  Take the `messages` option (object) in FineUploaderBasic,
for example.  Suppose you only want to override the `typeError` default message, but want to
use the default values for the other messages properties.  Well, simply define a new value for the
`typeError` property when initializing your FineUploaderBasic (or FineUploader) instance:
```javascript
messages: {
   typeError: "This is not a valid type"
}
```
Fine Uploader will know that you only want to change the `typeError` message value and keep all of the
other default values.  This works for all options that are, themselves, objects with sub-options.



<br/>
### Options of both FineUploader & FineUploaderBasic ###
<table>
    <thead>
        <tr>
            <th>Name</th>
            <th>Type</th>
            <th>Default</th>
            <th>Note</th>
        </tr>
    </thead>
    <tbody>
        <tr>
            <td>debug</td>
            <td>boolean</td>
            <td>false</td>
            <td>If enabled, this will result in log messages (such as server response) being written to the javascript console.
            If your browser does not support the [window.console object](https://developer.mozilla.org/en-US/docs/DOM/console.log),
            the value of this option is irrelevant.</td>
        </tr>
        <tr>
            <td>button</td>
            <td>element</td>
            <td>null</td>
            <td>Specify an element to use as the "select files" button.  Note that this may <b>NOT</b> be a &lt;button&gt;,
            otherwise it will not work in Internet Explorer.  Please see issue #33 for details.</td>
        </tr>
        <tr>
            <td>multiple</td>
            <td>boolean</td>
            <td>true</td>
            <td>Set to false puts the uploader into what is best described as 'single-file upload mode'.  See the
            [demo](http://fineuploader.com) for an example.</td>
        </tr>
        <tr>
            <td>maxConnections</td>
            <td>integer</td>
            <td>3</td>
            <td>Maximum allowable concurrent uploads.</td>
        </tr>
        <tr>
            <td>disableCancelForFormUploads</td>
            <td>boolean</td>
            <td>false</td>
            <td>If true, the cancel link does not appear next to files when the form uploader is used.  This may be desired
            since it may not be possible to interrupt a form-based upload in some cases.</td>
        </tr>
        <tr>
            <td>autoUpload</td>
            <td>boolean</td>
            <td>true</td>
            <td>Set to false if you want to be able to begin uploading selected/queued files later, by calling uploadStoredFiles().</td>
        </tr>
    </tbody>
</table>
##### `request` option properties: #####
<table>
    <thead>
        <tr>
            <th>Name</th>
            <th>Type</th>
            <th>Default</th>
            <th>Note</th>
        </tr>
    </thead>
    <tbody>
        <tr>
            <td>endpoint</td>
            <td>string (path)</td>
            <td>/server/upload</td>
            <td>The is the endpoint used by both the form and ajax uploader.  In the case of the form uploader, it is part of the
            form's action attribute value along with all parameters.  In the case of the ajax uplaoder, it is makes up part of the URL
            of the XHR request (again, along with the parameters).</td>
        </tr>
        <tr>
            <td>params</td>
            <td>object</td>
            <td>{}</td>
            <td>These parameters are sent with the request to the endpoint specified in the action option.  An individual parameter value
            may be a number, string, another object, or a function that returns a number or string.  See the <a href="http://blog.fineuploader.com/2012/11/include-params-in-request-body-or-query.html">associated blog post</a>
            for more details.</td>
        </tr>
        <tr>
            <td>paramsInBody</td>
            <td>boolean</td>
            <td>false</td>
            <td>Set this to <code>true</code> if you want all parameters to be sent in the request body.  Note that setting this option
            to <code>true</code> will force all requests to be multipart encoded.  If the value is <code>false</code> all params will be
            included in the query string.   See the <a href="http://blog.fineuploader.com/2012/11/include-params-in-request-body-or-query.html">associated blog post</a>
            for more details.</td>
        </tr>
        <tr>
            <td>customHeaders</td>
            <td>object</td>
            <td>{}</td>
            <td>Additional headers sent along with the XHR POST request.  Note that is option is only relevant to the ajax/XHR uploader.</td>
        </tr>
        <tr>
            <td>forceMultipart</td>
            <td>boolean</td>
            <td>false</td>
            <td>While form-based uploads will always be multipart requests, this forces XHR uploads to send files using
            multipart requests as well.</td>
        </tr>
        <tr>
            <td>inputName</td>
            <td>string</td>
            <td>qqfile</td>
            <td>This usually only useful with the ajax uploader, which sends the name of the file as a parameter, using a key name
            equal to the value of this options.  In the case of the form uploader, this is simply the value of the name attribute
            of the file's associated input element.</td>
        </tr>
        <tr>
            <td>uuidName</td>
            <td>string</td>
            <td>qquuid</td>
            <td>The name of the parameter, sent along with each request, that uniquely identifies the associated file.  The value of
            this parameter is a version 4 UUID.</td>
        </tr>
    </tbody>
</table>

##### `validation` option properties: #####
<table>
    <thead>
        <tr>
            <th>Name</th>
            <th>Type</th>
            <th>Default</th>
            <th>Note</th>
        </tr>
    </thead>
    <tbody>
        <tr>
            <td>allowedExtensions</td>
            <td>array of strings</td>
            <td>[]</td>
            <td>This may be helpful if you want to restrict uploaded files to specific file types.  Note that this validation
            option is only enforced by examining the extension of uploaded file names.  For a more complete verification of the
            file type, you should use, for example, magic byte file identification on the server side and return {"success": false}
            in the response if the file type is not on your whitelist.</td>
        </tr>
        <tr>
            <td>acceptFiles</td>
            <td>comma-separated strings</td>
            <td>null</td>
            <td>This option is used solely by the file selection dialog.  If you'd like to restict valid file types that appear in the
            selection dialog, you can do this here by listing valid content type specifiers.  See the [documentation on the accept
            attribute of the input element](https://developer.mozilla.org/en-US/docs/HTML/Element/Input) for more information.</td>
        </tr>
        <tr>
            <td>sizeLimit</td>
            <td>integer</td>
            <td>0 (no limit)</td>
            <td>Maximum allowable size, in bytes, for a file.</td>
        </tr>
        <tr>
            <td>minSizeLimit</td>
            <td>integer</td>
            <td>0 (no limit)</td>
            <td>Minimum allowable size, in bytes, for a file.</td>
        </tr>
        <tr>
            <td>stopOnFirstInvalidFile</td>
            <td>boolean</td>
            <td>true</td>
            <td>If true, when submitting multiple files, once a file is determined to be invalid, the upload process 
            will terminate.  If false, all valid files will be uploaded.  Note: One downside to a false value can be
            seen when using FineUploader if the default <code>showMessage</code> implementation is not overriden.  In this
            case, an alert  dialog will appear for each invalid file in the batch, and the upload process will not continue
            until the dialog is dismissed.  If this is bothersome, simply override <code>showMessage</code> with a
            desirable implementation.  A later version may have a <code>showMessage</code> default implementation that
            does not use the <code>alert</code> function.</td>
        </tr>
    </tbody>
</table>

##### `retry` option properties: #####
<table>
    <thead>
        <tr>
            <th>Name</th>
            <th>Type</th>
            <th>Default</th>
            <th>Note</th>
        </tr>
    </thead>
    <tbody>
        <tr>
            <td>enableAuto</td>
            <td>boolean</td>
            <td>false</td>
            <td>If set to <code>true</code>, any error or non-200 response will prompt the uploader to automatically
            attempt to upload the file again.</td>
        </tr>
        <tr>
            <td>maxAutoAttempts</td>
            <td>number</td>
            <td>3</td>
            <td>The maximum number of times the uploader will attempt to retry a failed upload.  Ignored if <code>enableAuto</code>
            is <code>false</code>.</td>
        </tr>
        <tr>
            <td>autoAttemptDelay</td>
            <td>number</td>
            <td>5</td>
            <td>The number of seconds the uploader will wait in between automatic retry attempts.  Ignored if <code>enableAuto</code>
            is <code>false</code>.</td>
        </tr>
        <tr>
            <td>preventRetryResponseProperty</td>
            <td>string</td>
            <td>preventRetry</td>
            <td>If this property is present in the server response and contains a value of <code>true</code>, the uploader
            will not allow any further retries of this file (manual or automatic).</td>
        </tr>
    </tbody>
</table>

##### `chunking` option properties: #####
<table>
    <thead>
        <tr>
            <th>Name</th>
            <th>Type</th>
            <th>Default</th>
            <th>Note</th>
        </tr>
    </thead>
    <tbody>
        <tr>
            <td>enabled</td>
            <td>boolean</td>
            <td>false</td>
            <td>If set to <code>true</code>, each file will be split up into parts.  Each part will be sent in a separate request.
            The size of the part is determined by the <code>partSize</code> option value.  See the server-side readme for more details.</td>
        </tr>
        <tr>
            <td>partSize</td>
            <td>number</td>
            <td>2000000</td>
            <td>The maximum size of each part, in bytes.</td>
        </tr>
    </tbody>
</table>

##### `chunking.paramNames` option properties: #####
######
<table>
    <thead>
        <tr>
            <th>Name</th>
            <th>Type</th>
            <th>Default</th>
            <th>Note</th>
        </tr>
    </thead>
    <tbody>
        <tr>
            <td>partIndex</td>
            <td>string</td>
            <td>qqpartindex</td>
            <td>Name of the parameter passed with a chunked request that specifies the index of the associated partition.</td>
        </tr>
        <tr>
            <td>partByteOffset</td>
            <td>string</td>
            <td>qqpartbyteoffset</td>
            <td>Name of the parameter passed with a chunked request that specifies the starting byte of the associated chunk.</td>
        </tr>
        <tr>
            <td>chunkSize</td>
            <td>string</td>
            <td>qqchunksize</td>
            <td>Name of the parameter passed with a chunked request that specifies the size in bytes of the associated chunk.</td>
        </tr>
        <tr>
            <td>totalFileSize</td>
            <td>string</td>
            <td>qqtotalfilesize</td>
            <td>Name of the parameter passed with a chunked request that specifies the total size in bytes of the associated file.</td>
        </tr>
        <tr>
            <td>totalParts</td>
            <td>string</td>
            <td>qqtotalparts</td>
            <td>Name of the parameter passed with a chunked request that specifies the total number of chunks associated with the underlying file.</td>
        </tr>
        <tr>
            <td>filename</td>
            <td>string</td>
            <td>qqfilename</td>
            <td>Name of the parameter passed with a chunked request that specifies the name of the associated file.  This is useful for chunked
            requests that are multipart encoded, since the filename reported by the user agent in the content-disposition header
            will be either "blob" or an empty string.</td>
        </tr>
    </tbody>
</table>

<br/>
### Options of FineUploader ###
<table>
    <thead>
        <tr>
            <th>Name</th>
            <th>Type</th>
            <th>Default</th>
            <th>Note</th>
        </tr>
    </thead>
    <tbody>
        <tr>
            <td>element</td>
            <td>element</td>
            <td>null</td>
            <td>Container for the default drop zone (if supported by browser) and files list.  <b>Required</b></td>
        </tr>
        <tr>
            <td>listElement</td>
            <td>element</td>
            <td>null</td>
            <td>Container for the file list.  If null, the list defined in the template will be used.</td>
        </tr>
    </tbody>
</table>
##### `dragAndDrop` option properties: #####
<table>
    <thead>
        <tr>
            <th>Name</th>
            <th>Type</th>
            <th>Default</th>
            <th>Note</th>
        </tr>
    </thead>
    <tbody>
        <tr>
            <td>extraDropzones</td>
            <td>array of elements</td>
            <td>[]</td>
            <td>Useful if you'd like to to designate additional dropozones for file input.  Of course, this is not relevant if the
            form uploader is used.</td>
        </tr>
        <tr>
            <td>hideDropzones</td>
            <td>boolean</td>
            <td>true</td>
            <td>Useful if you do not want all dropzone elements to be hidden.  It is expected that some CSS would accompany setting
            this option to false.  You may set this to false if you want to wrap some visible elements, such as the listElement,
            in a drop zone.</td>
        </tr>
        <tr>
            <td>disableDefaultDropzone</td>
            <td>boolean</td>
            <td>false</td>
            <td>Set this to true if you are contributing your own drop zone(s) and do not want to use the default one.</td>
        </tr>
    </tbody>
</table>
##### `text` option properties: #####
<table>
    <thead>
        <tr>
            <th>Name</th>
            <th>Type</th>
            <th>Default</th>
            <th>Note</th>
        </tr>
    </thead>
    <tbody>
        <tr>
            <td>uploadButton</td>
            <td>string</td>
            <td>Upload a file</td>
            <td>Label for the file selector button</td>
        </tr>
        <tr>
            <td>cancelButton</td>
            <td>string</td>
            <td>cancel</td>
            <td>The cancel button text (which is more of a link than a button).</td>
        </tr>
        <tr>
            <td>failUpload</td>
            <td>string</td>
            <td>Upload failed</td>
            <td>Text that appears next to a failed file item</td>
        </tr>
        <tr>
            <td>dragZone</td>
            <td>string</td>
            <td>Drop files here to upload</td>
            <td>Text that appears in the drop zone when it is visible</td>
        </tr>
        <tr>
            <td>formatProgress</td>
            <td>string</td>
            <td>{percent}% of {total_size}</td>
            <td>Text that appears next to a file as it is uploading (if the browser supports the file API)</td>
        </tr>
    </tbody>
</table>
##### `failedUploadTextDisplay` option properties: #####
<table>
    <thead>
        <tr>
            <th>Name</th>
            <th>Type</th>
            <th>Default</th>
            <th>Note</th>
        </tr>
    </thead>
    <tbody>
        <tr>
            <td>mode</td>
            <td>string</td>
            <td>default</td>
            <td>Valid values are "default" (display the text defined in <code>failUploadText</code> next to each
            failed file), "none" (don't display any text next to a failed file), and "custom" (display error response text from the
            server next to the failed file).</td>
    	</tr>
    	<tr>
            <td>maxChars</td>
            <td>integer</td>
            <td>50</td>
            <td>The maximum amount of character of text to display next to the file.  After the limit has been reached,
            "..." will terminate the string.  This is ignored unless <code>mode</code> is "custom".</td>
    	</tr>
    	<tr>
            <td>responseProperty</td>
            <td>string</td>
            <td>error</td>
            <td>The property from the server response containing the error text to display next to the
            failed file.  This is ignored unless <code>mode</code> is "custom".</td>
    	</tr>
    	<tr>
            <td>enableTooltip</td>
            <td>boolean</td>
            <td>true</td>
            <td>If set to true, a tooltip will display the full contents of the error message when the mouse pointer
            hovers over the failed file.  Note that this currently uses the title attribute of the failed file element, but there is an issue
            to improve this (see #355 for details).</td>
    	</tr>
    </tbody>
</table>

##### `retry` option properties: #####
<table>
    <thead>
        <tr>
            <th>Name</th>
            <th>Type</th>
            <th>Default</th>
            <th>Note</th>
        </tr>
    </thead>
    <tbody>
        <tr>
            <td>showAutoRetryNote</td>
            <td>boolean</td>
            <td>true</td>
            <td>If set to <code>true</code>, a status message will appear next to the file during automatic retry attempts.</td>
        </tr>
        <tr>
            <td>autoRetryNote</td>
            <td>string</td>
            <td>Retrying {retryNum}/{maxAuto}...</td>
            <td>The text of the note that will optionally appear next to the file during automatic retry attempts.  Ignored
            if <code>showAutoRetryNote</code> is <code>false</code>.</td>
        </tr>
        <tr>
            <td>showButton</td>
            <td>boolean</td>
            <td>false</td>
            <td>If <code>true</code>, a button/link will appear next to a failed file after all retry attempts have been
            exhausted, assuming the server has not prohibited further retry attempts via the <code>preventRetryResponseProperty</code>.
            This button/link will allow the user to manually order the uploader to make another attempt at uploading the
            failed file.  Note that this operation does respect the <code>maxConnections</code> value, so if all connections
            are accounted for, the retry attempt will be queued until a connection opens up.</td>
        </tr>
    </tbody>
</table>


<br/>
### Styling FineUploader ###
The `template` option contains default elements with default classes that make up the uploader as a whole in the DOM.  For example,
the first default element in `template` is a `div` with a class of `qq-uploader`.  This is the parent element of the uploader.
The default drop area, button, and file list elements are also, by default, contained in this option.  You can use this option to
add additional elements, modify default template elements, etc.

There is also a `fileTemplate` option which contains default elements that make up one file item in the file list.

Finally, a `classes` option allows you to change the default class names for these elements.  Be sure the values in `classes`
match the class names used in the corresponding template elements (where appropriate).

<br/>
### Callbacks (FineUploader & FineUploaderBasic) ###
* `onSubmit(String id, String fileName)` - called when the file is submitted to the uploader portion of the code.
Note that this does not mean the file upload will begin at this point.  Return `false` to prevent submission to the uploader.
* `onComplete(String id, String fileName, Object responseJSON)` - called when the file upload has finished.
* `onCancel(String id, String fileName)` - called when the file upload has been cancelled.
* `onUpload(String id, String fileName)` - called just before a file upload begins.
* `onUploadChunk(String id, String fileName, Object chunkData)` - called just before a file chunk/partition request is sent.  The chunkData object has
4 properties: `partIndex` (the 0-based index of the associated partition), `startByte` (the byte offset of the current chunk in terms
of the underlying file), `endByte` (the last byte of the current chunk in terms of the underlying file), and `totalParts` (the
total number of partitions associated with the underlying file).
* `onProgress(String id, String fileName, int uploadedBytes, int totalBytes)` - called during the upload, as it progresses.  Only used by the XHR/ajax uploader.
* `onError(String id, String fileName, String errorReason)` - called whenever an exceptional condition occurs (during an upload, file selection, etc).
* `onAutoRetry(String id, String fileName, String attemptNumber)` - called before each automatic retry attempt for a failed file.
* `onManualRetry(String id, String fileName)` - called before each manual retry attempt.  Return false to prevent this and all future retry attempts on this file.
* `onValidate(Array fileData)` - This callback is invoked with FileData objects for each of the dropped/selected files.
This allows you to prevent the entire batch from being uploaded if desired.  To prevent any files in this batch from being
uploaded, simply return false.  If your handler does not return false, this callback will also be invoked once for each
individual file submitted.  In that case, the array will contain only one `FileData` object for each call.  If you want
to only prevent specific files from  being uploaded, you can return false here when appropriate.  This callback is always
invoked before the default Fine Uploader validators execute.  Note that a `FileData` object has two properties: `name`
(the file name) and `size` (the file size).  The `size` property will be undefined if the user agent does not support the File API.

<br/>
### Changing alert/messages to something more user friendly ###
You may want to change the default alert implementation and messages as you see fit.  This is possible by overriding the
`showMessage` function option, as well as the `messages` properties in FineUploader.  The default `showMessage` function
simply invokes `alert` with the message text.  One instance in which this is used is when the user attempts to select
an invalid file for upload.  There are general message types with default text that can be overriden as well.

<br/>
### Instance methods ###
* `log(String message)` - Outputs a message to the javascript console, if possible.
* `setParams(Object newParams, [optional] Number fileId)` - Set the parameters sent along with the request after initializing the uploader.
You can either change the parameters for a specific file, or for all files.  To do the latter, simply omit the `fileId` parameter.
See this [blog post explaining parameters](http://blog.fineuploader.com/2012/11/include-params-in-request-body-or-query.html)
as well as [this one explaining how this function works in 3.1 and later versions](http://blog.fineuploader.com/2012/12/setparams-is-now-much-more-useful-in-31.html).
* `uploadStoredFiles()` - If `!autoUpload`, this will begin uploading all queued files.
* `clearStoredFiles()` - Clears the internal list of stored files.  Only applicable when `autoUpload` is set to false.
* `getInProgress()` - Returns the number of files that are either currently uploading or files waiting in line for upload.
* `retry(String fileId)` - Orders the uploader to make another attempt at uploading a specific file.  A NO-OP if the server
prohibits retries on a failed file via the <code>preventRetryResponseProperty</code>.  Note that this operation does
respect the <code>maxConnections</code> value, so if all connections are accounted for, the retry attempt will be queued
until a connection opens up.
* `cancel(String fileId)` - Cancels a queued or currently uploading file.
* `getItemByFileId(String fileId)` - Returns the HTMLElement associated with the passed file ID.
* `reset()` - While this function is most useful for FineUploader, it is also available in FineUploaderBasic.  In FineUploader,
calling this function will reset all UI elements to the state they exsited in immediately after initialization.  In FineUploaderBasic,
this resets all internal variables to the state they existed in immediately after initialization.  If you are using FineUploaderBasic,
it is up to you to "reset" any of your UI elements.
* `addExtraDropzone(HTMLElement element)` - Use this to mark an element as a drop zone on an already-instantiated FineUploader.
* `removeExtraDropzone(HTMLElement element)` - Use this to un-mark an extra element as a drop zone on an already-instantiated FineUploader.  An "extra"
   drop zone is one specified in the `extraDropzones` option, or one set via the `addExtraDropzone` function.
* `addFiles(filesOrInputs)` - Use this if you would like to submit files to the uploader.  This may be useful if you have
a method of gathering files that does not include Fine Uploader's input button or the drag & drop support built into FineUploader.
This function accepts the following types: `File`, `input` element, or a collection of any of these types, provided the
collection object contains an (integer) index property for each contained item.

<br/>
### qQuery ###
Fine Uploader, which lives in the `qq` namespace, also contains a number of utility functions in the same namespace.
While these functions were developed to be used by the internal Fine Uploader code, they are all public functions and many
of them may be useful to others.  If, for example, you cannot or do not want to import a 3rd-party library such as jQuery,
Fine Uploader's qQuery contains a number of useful utility functions.  I will document the ones that are most likely to be
useful outside of Fine Uploader below:

##### `qq(HTMLElement)` #####
The functions below are part of the `qq(HTMLElement)` function.  This is similar to the `jQuery` function that takes,
for one, a selector string.  `qq(...)` is a bit simpler and less advanced, though.  It only accepts one HTMLElement (for now).
For example, if you want to hide an element with an ID of "myDiv":

```javascript
var myDiv = document.getElementById('myDiv');
qq(myDiv).hide();
```

The following element-related functions are available on the `qq(...)` function.  Unless otherwise specified, the function returns the qq instance to allow chaining:
* `hide()` - Hides this element.
* `attach(String type, Function callback)` - attach an event handler to this element for a specific type of native DOM event.  Returns a `detach` function.
* `detach(String type, Function originalCallback)` - detach an already attached event handler given a specific event type and callback function.
* `contains(HTMLElement descendant)` - Returns true if this element contains the passed element.
* `insertBefore(HTMLElement elementB)` - Inserts this element directly before the passed element in the DOM.
* `remove()` - Removes this element from the DOM.
* `css(Object styles)` - Specify css styles for this element, such as `{top: 0, right: 0`}.
* `hasClass(String className)` - Returns true if this element has the passed class name.
* `addClass(String className)` - Adds the passed class to this element.
* `removeClass(String className)` - Removes the passed class from this element.
* `getByClass(String className)` -  Returns an array of all descendants of this element that contain the passed class name.
* `setText(String text)` - Sets the text for this element.
* `clearText(String text)` - Clears all text for this element.
* `children()` - Returns an array of all immediate children elements of this element.

##### The following utility functions are also available in the `qq` namespace as: #####
* `qq.isObject(somevar)` - Returns true if the parameter is a "simple" object, such as `{foo: "bar"}` or `new Object()`.
* `qq.extend(Object firstObj, Object secondObj, Boolean extendNested)` - Copies the properties of secondObj to firstObj.  If extendNested is true, sub-properties of secondObj are copied over as well.
* `qq.indexOf(Array array, String item, Number startingIndex)` - Same as [indexOf from Javascript 1.6](https://developer.mozilla.org/en-US/docs/JavaScript/Reference/Global_Objects/Array/indexOf), but implemented for browsers that don't support this native function, such as IE8 and earlier.
* `qq.preventDefault(Event)` - A function used to prevent the user agent's default action.  To be used inside an event handler.
* `qq.toElement()` - Creates and returns a new DIV element.
* `qq.each(objectOrArray, callback)` - Iterates through an object or array, passing your callback the key and value for each element in the object.  `return false;` to stop iteration.
* `qq.log(String logMessage, (optional) String logLevel)` - Log a message to the console.  No-op if console logging is not supported
by the user agent.  Will delegate to the user agent's logging function that corresponds to the passed logging level, if
it exists.  If a comparable function does not exist, but console logging is supported, the log event will be delegated
to `console.log` and the log level will be included in the message.
* `qq.ie10()` - Returns true if the current user agent is Internet Explorer 10.
* `qq.ie()` - Returns true if the current user agent is Internet Explorer.
* `qq.safari()` - Returns true if the current user agent is Safari.
* `qq.chrome()` - Returns true if the current user agent is Chrome.
* `qq.firefox()` - Returns true if the current user agent is Firefox.
* `qq.windows()` - Returns true if the current user agent is running on the Microsoft Windows platform.
* `qq.android()` - Returns true of the current user agent in running on an Android device.
* `qq.isXhrUploadSupported()` - Returns true if the current user agent is capable of sending files using an ajax request.
* `qq.isFolderDropSupported()` - Returns true if the current user agent is capable of handling dropped folders.
* `qq.isFileChunkingSupported()` - Returns true if the current user agent is capable of sending chunked file requests.
* `qq.getUniqueId()` - Returns a version 4 UUID.


<br/>
### Internet Explorer Limitations ###
IE continues to lag _far_ behind all other browsers in terms of features.  IE10 is supposed to, finally, start to compete
with existing modern browsers.  For those of you with customers suffering with IE9 and older, here are some of the limitations
you may want to be aware of when using Fine Uploader:

<table>
    <thead>
        <tr>
            <th>Limitation</th>
            <th>Why?</th>
            <th>Supported/Fixed in IE10?</th>
        </tr>
    </thead>
    <tbody>
        <tr>
            <td>Can't parse JSON response if response code is not 200</td>
            <td>If the response code is not 200, and the size of the response is less than 512, or, apparently, sometimes, less
            than 256 bytes, IE replaces the response with a "friendly" error message.  If you insist on returning responses
            with a status code other than 200, you can work around this by instructing IE users to uncheck the "show friendly
            HTTP error messages" setting.</td>
            <td>No</td>
        </tr>
        <tr>
            <td>No progress indicator</td>
            <td>Lack of blob/File API support</td>
            <td>Yes</td>
        </tr>
        <tr>
            <td>Content-Size header field value does not match the actual file size</td>
            <td>This isn't technically an IE issue, but I'm going to call it one since we are forced to use multipart request
            in IE.  The content-size for multipart data requests does not refer only to the file.  Rather, it refers to the
            the total size of all sections in the request.</td>
            <td>N/A</td>
        </tr>
        <tr>
            <td>Size restriction options are not enforced</td>
            <td>This is due to the lack of support for the File API.  Without it, we have no way to determine the size of each selected
            file.</td>
            <td>Yes</td>
        </tr>
        <tr>
            <td>Can't drag & drop files</td>
            <td>Lack of File API support</td>
            <td>Yes</td>
        </tr>
        <tr>
            <td>Can't select multiple files in the file selection dialog</td>
            <td>The &lt;input&gt; element does not support the <code>multiple</code> attribute</td>
            <td>Yes</td>
        </tr>
        <tr>
            <td>Only mulipart form request may be used to send files, via form submission</td>
            <td>Lack of File API support</td>
            <td>Yes</td>
        </tr>
        <tr>
            <td>No logging</td>
            <td>IE8 and older only: console.log is not implemented</td>
            <td>Yes</td>
        </tr>
        <tr>
            <td>Cancelling an upload has no effect</td>
            <td>Not really an IE problem, but since we are forced to upload files via form submission, I thought I'd
            include it.  There may be a way to make this work, but I haven't spent time playing around with the
            available options yet.  In the meantime, you should probably set the <code>disableCancelForFormUploads</code>
            option to true.  If I can't find a way to properly allow cancel to work when using the form uploader, I'll
            probably remove the cancel link when the form uploader is in use.</td>
            <td>Yes</td>
        </tr>
        <tr>
            <td>Can't use a &lt;button&gt; as the element when setting the <code>button</code> option.</td>
            <td>The button receives the click event, instead of the child &lt;input&gt; element that ultimately triggers the
            file dialog</td>
            <td>No</td>
        </tr>
        <tr>
            <td>Any response content-type other than "text/plain" causes issues when trying to parse the JSON response</td>
            <td>IE does strange things with the response when the content-type is, for example, "application/json" or
            "text/html".  The latter is only a problem if you return HTML in your JSON response.</td>
            <td>Yes</td>
        </tr>
        <tr>
            <td>Can't determine response code</td>
            <td>Not really an IE problem, but since we are forced to upload files via form submission, I thought I'd
            include it.  This is really a side-effect of using a form submission to upload files.</td>
            <td>Yes</td>
        </tr>
    </tbody>
</table>


<br/>
<<<<<<< HEAD
### Building and using the in-progress version ###
You can use [gradle](http://www.gradle.org/) to build the in-progress version.  Simply clone this project, and run `gradlew combineJs`
on the command-line.  This will combine all of the javascript files into one file, placing it in the 
"build" directory.  If you want the minified or gzipped version of the in-progress version, simply replace
`combineJs` on the command-line with `minifyJs` or `gzipJs`, respectively.

If you would like the jQuery plug-in, simply add "jQuery" to the end of any of these tasks.  For example, to obtain the
non-minified jQuery plug-in or the minified jQuery plug-in, run `gradlew combineJsJquery` or `gradlew minifyJsJquery`
respectively.  This will build the Fine Uploader javascript file with the plug-in and everything else you need.

Remember, a in-progress build is not yet released, so it may have some lingering bugs.  The trade-off is
immediate access to new features without having to wait for a release.  

In the future, I may integrate a CI system that creates nightly in-progress builds, but that is a pretty low-priority,
especially since building your own in-progress version should be pretty easy.

Don't forget to include the css and image files in your project if you are using FineUploader.


<br/>
=======
>>>>>>> 2d39c016
### Troubleshooting ###
If you can't get the uploader to work, please try the following steps
before asking for help.

If the upload doesn't complete, saying "failed":

* Set the `debug` option of the FineUploader to true.
* Open the page where you have a FineUploader.
* Open developer console in your browser.
* Try to upload the file. You should see a server response.

It should be `{"success":true}` for completed requests. If it's not,
then you have a problem with your server-side script.

<br/>
### Issue Tracker ###
Have a bug or feature request? Please [create an issue here on GitHub](https://github.com/valums/file-uploader/issues) 
that conforms with [necolas's guidelines](https://github.com/necolas/issue-guidelines/blob/master/README.md).

<br/>
### License ###
This plugin is open sourced under MIT license, GNU GPL 2 or later and GNU LGPL 2 or later. Please see the license.txt file for details.

<br/>
### Contributors ###
We would love developers to contribute any improvements and bugfixes they produce.  Note that any pull requests MUST be against an "IP" branch!
See [How do I contribute to other's code in GitHub?](http://stackoverflow.com/questions/4384776/how-do-i-contribute-to-others-code-in-github).

Thanks to everybody who contributed, either by sending bug reports or donating. The project wouldn't be possible without all this generous help. Thank you!<|MERGE_RESOLUTION|>--- conflicted
+++ resolved
@@ -1,6 +1,7 @@
-# Fine Uploader 3.2-IN-PROGRESS (Planned Release Jan. 13) #
-
-###[Download the 3.1.1 combined & minified javascript file (along with all other required files) here](https://github.com/valums/file-uploader/wiki/Releases)###
+# Fine Uploader 3.1.1 (Released Dec. 17) #
+### 3.2 is planned for Jan. 13 ###
+
+Interested in becoming a co-maintainer for Fine Uploader?  Please read [my blog post on this topic](http://blog.fineuploader.com/2012/12/looking-for-second-fine-uploader.html).  
 
 <br/>
 Actively developed by Ray Nicholus.     
@@ -32,10 +33,7 @@
 - [Instance methods](#instance-methods)
 - [qQuery (Utility Functions)](#qquery)
 - [Internet Explorer limitations](#internet-explorer-limitations)
-<<<<<<< HEAD
 - [Building and using the in-progress version](#building-and-using-the-in-progress-version)
-=======
->>>>>>> 2d39c016
 - [Troubleshooting](#troubleshooting)
 - [Issue Tracker](#issue-tracker)
 - [License](#license)
@@ -934,7 +932,6 @@
 
 
 <br/>
-<<<<<<< HEAD
 ### Building and using the in-progress version ###
 You can use [gradle](http://www.gradle.org/) to build the in-progress version.  Simply clone this project, and run `gradlew combineJs`
 on the command-line.  This will combine all of the javascript files into one file, placing it in the 
@@ -955,8 +952,6 @@
 
 
 <br/>
-=======
->>>>>>> 2d39c016
 ### Troubleshooting ###
 If you can't get the uploader to work, please try the following steps
 before asking for help.
