--- conflicted
+++ resolved
@@ -1,10 +1,3 @@
-<<<<<<< HEAD
-This plugin uses XHR for uploading multiple files with progress-bar in FF3.6+, Safari4+,
-Chrome and falls back to hidden iframe based upload in other browsers,
-providing good user experience everywhere.
-
-### <a href="http://valums.com/files/2010/file-uploader/demo.htm">Demo</a> ###
-=======
 ### Valum's File Uploader v2.0 beta ###
 
 Welcome! This project attempts to achieve a user-friendly file-uploading experience over the web. 
@@ -28,7 +21,6 @@
 It does not use Flash, jQuery, or any external libraries.
 
 #### <a href="http://valums.com/files/2010/file-uploader/demo.htm">Original Demo by Valum</a> ####
->>>>>>> 85b51bed
 
 ### Features ###
 * Multiple file select, progress-bar in FF, Chrome, Safari
@@ -42,12 +34,6 @@
 
 ### License ###
 This plugin is open sourced under <a href="http://www.gnu.org/licenses/gpl-2.0.html">GNU GPL 2</a> or later and <a href="http://www.gnu.org/licenses/lgpl-2.1.html">GNU LGPL 2</a> or later.
-<<<<<<< HEAD
-If this license doesn't suit you mail me at andrew (at) valums.com.
-
-Please contribute if you are willing to support the further development of file upload plugin.  
-=======
->>>>>>> 85b51bed
 
 ### Known Issues ###
 Plugin breaks back button functionality in Opera.
