<<<<<<< HEAD
# Fine Uploader 3.0 (Released November 16) #
### 3.1 is planned for Dec. 17 ###
=======
# Fine Uploader 3.1 (Released Dec. 14) #
>>>>>>> 490b0140

<br/>
Actively developed by Ray Nicholus.     
Created by by Andrew Valums.


<br/>
### Quick Links ###
* [Download](https://github.com/valums/file-uploader/wiki/Releases)
* [Support](https://groups.google.com/forum/#!forum/fineuploader)
* [Blog](http://blog.fineuploader.com)
* [@fineuploader](https://twitter.com/fineuploader)
* [Homepage](http://fineuploader.com)
* [Donate](https://www.paypal.com/cgi-bin/webscr?cmd=_donations&business=6ZMVZSC4DBRVN&lc=US&item_name=Fine%20Uploader&currency_code=USD&bn=PP%2dDonationsBF%3abtn_donate_LG%2egif%3aNonHosted)

<br/>
###Table of Contents###
- [Summary](#summary)
- [Features](#features)
<<<<<<< HEAD
- [License](#license)
- [Known Issues](#known-issues)
=======
>>>>>>> 490b0140
- [Getting started](#getting-started)
- [Server-side requirements](https://github.com/valums/file-uploader/blob/master/server/readme.md)
- [Using the optional jQuery plug-in](#using-the-optional-jquery-plug-in)
- [qq.FineUploader - Setting up full upload widget](#qqfineuploader---setting-up-full-upload-widget)
- [How to override options](#how-to-override-options)
- [Options of both FineUploader & FineUploaderBasic](#options-of-both-fineuploader--fineuploaderbasic)
- [Options of FineUploader](#options-of-fineuploader)
- [Styling FineUploader](#styling-fineuploader)
- [Callbacks (FineUploader & FineUploaderBasic)](#callbacks-fineuploader--fineuploaderbasic)
- [Changing alert/messages to something more user friendly](#changing-alertmessages-to-something-more-user-friendly)
- [Instance methods](#instance-methods)
- [qQuery (Utility Functions)](#qquery)
- [Internet Explorer limitations](#internet-explorer-limitations)
- [Building and using the snapshot version](#building-and-using-the-snapshot-version)
- [Troubleshooting](#troubleshooting)
- [Issue Tracker](#issue-tracker)
- [License](#license)
- [Contributors](#contributors)

<br/>
### Summary ###
Welcome! This project attempts to achieve a user-friendly file-uploading experience over the web.
It's built as a Javascript plugin for developers looking to incorporate file-uploading into their website.

This plugin uses an XMLHttpRequest (AJAX) for uploading multiple files with a progress-bar in
FF3.6+, Safari4+, Chrome and falls back to hidden-iframe-based upload in other browsers (namely IE),
providing good user experience everywhere.

It does not use Flash, jQuery, or any other external libraries.

<br/>
### Features ###
* Multiple file select, progress-bar in FF, Chrome, and Safari
* Drag-and-drop file select in FF, Chrome, and Safari (OS X)
* Uploads are cancelable
* No external dependencies **at all** if using FineUploader or FineUploaderBasic.  If using the optional jQuery wrapper, jQuery is of course required.
* FineUploaderBasic only requires the associated Fine Uploader javascript file.  All Fine Uploader css and image files can be omitted.
* Doesn't use Flash
* Fully working with HTTPS
* Tested in IE7+, Firefox, Safari (OS X), Chrome, IOS6, and various versions of Android.  IE10 is now also supported!
* Ability to upload files as soon as they are selected, or "queue" them for uploading at user's request later
* Display specific error messages from server on upload failure (hover over failed upload item)
* Ability to auto-retry failed uploads
* Option to allow users to manually retry a failed upload
* Create your own file validator and/or use some default validators include with Fine Uploader
* Receive callback at various stages of the upload process
* Send any parameters server-side along with each file.
<<<<<<< HEAD
* Any many more!

<br/>
### License ###
This plugin is open sourced under MIT license, GNU GPL 2 or later and GNU LGPL 2 or later. Please see the license.txt file for details.
=======
* Upload directories via drag and drop (Chrome 21+).
* [Include parameters in the query string OR the request body.](http://blog.fineuploader.com/2012/11/include-params-in-request-body-or-query.html)
* Submit files to be uploaded via the API.
* Any many more!
>>>>>>> 490b0140

<br/>
### Known Issues ###
* [#474](https://github.com/valums/file-uploader/issues/474) - Sometimes the wrong callback name is reported in a caught callback error message.  Planned to be fixed in 3.1.
* [#492](https://github.com/valums/file-uploader/issues/492) - Cannot create multiple uploader instances when using the jQuery wrapper with one selector.  Planned to be fixed in 3.1.
* [#498](https://github.com/valums/file-uploader/issues/498) - jQuery object parameters passed to function are not transformed.  Planned to be fixed in 3.1.

<br/>
### Getting started ###
The combined javascript file contains two classes that are meant to be used directly.
If you need a complete upload widget (from demo) to quickly drop
into your current design, use `qq.FineUploader`.
Note that a set of utility functions, used internally by Fine Uploader, are also publicly accessible.  See the utils.js
file for an easy reference of the utility functions present in the combined javascript file.  The QUnit tests may also
serve has helpful documentation.

If you want to customize the uploader, by using a different looking file list
or change the behaviour or functionality use `qq.FineUploaderBasic`.

The difference between them is that `qq.FineUploader` provides a list of files,
drag-and-drop, but `qq.FineUploaderBasic` only creates button and handles validation.
Basic uploader is easier extendable, and doesn't limit possible customization.

`qq.FineUploader` extends `qq.FineUploaderBasic`, so that all the options present
in the basic uploader also exist in the full widget.


<br/>
### Using the optional jQuery plug-in ###
A jQuery plug-in exists that wraps the native Fine Uploader code.  If you would like to reap all of the benefits that
a jQuery plug-in offers, such as use of jQuery Events, specifying elements using the jQuery object/jQuery selectors,
easy integration into your otherwise jQuery project: look no further!

To use the jQuery plug-in, ensure you include the proper Fine Uploader js file on your page, and instantiate it like so:
```javascript
$('#fineUploaderElementId').fineUploader({
    request: {
        endpoint: '/upload/endpoint'
    }
});
```

The above example is the simplest possible use-case.  Note that you can use any of the options available for the native
Fine Uploader and Fine Uploader Basic, with the following exceptions & additions:
* There is no need to specify the `element` option.  It will be ignored if you pass it in.  The plug-in will pass the
 `element` option for you, using the element you associated with the plug-in (the element with an id of fineUploaderElementId
 in the above example).
* If you plan on using FineUploaderBasic, include the `uploaderType` option with a value of 'basic'.  If not specified, it
is assumed that you intend to use FineUploader.

###### Options that require an HTMLElement ######
For any option with an `HTMLElement` value, you can, instead, pass a jQuery object.  For example, if you specify the
`button` option, the value can be `$('#myButton')`.

If the option takes an array of `HTMLElements`, any item in the array that is a jQuery object will be evaluated and all
`HTMLElement`s associated with that jQuery object will be added to the array when it is passed to the native Fine
Uploader.  For example, if specify a value for the `extraDropzones` option, and, say, your value is
`[$('.myExtraDropzone')]`, and there are 3 elements in the DOM with this class, the plug-in will pass all 3 elements
to native Fine Uploader.

###### Callbacks ######
All [callbacks defined in the native uploader](#callbacks-fineuploader--fineuploaderbasic) are also available when using
the jQuery plug-in.  However, as is common with jQuery plug-ins, these callbacks are actually custom events.  For example,
if you want to be notified whenever an error occurs and whenever an upload has completed, your client-side code may look
something like this:
```javascript
$('#fineUploaderElementId').fineUploader({
    request: {
        endpoint: '/upload/endpoint'
    }
}).on('error', function(event, id, filename, reason) {
     //do something
  })
  .on('complete', function(event, id, filename, responseJSON){
    //do something
  });
```

It may be important to note that The value returned from your event/callback handler may be examined by the uploader.
This is relevant for the `onSubmit`, `onValidate` and `onManualRetry` callbacks, at this point.  As the documentation states, if you
want to cancel an upload in your `onSubmit` or `onValidate` callback handlers, simply return `false`.  This is also true
when using the jQuery plug-in.

Also, please note that the context of your event handler, by default, is the event target.  This is, in fact, true, by
default, for _all_ jQuery event handlers, not just event handlers associated with Fine Uploader.  Say you want to change
the parameters sent along with a file when handling a `submit` event.  Your code can be as simple as this:
```javascript
$('#fineUploaderElementId').fineUploader({
    request: {
        endpoint: '/upload/endpoint'
    }
}).on('submit', function(event, id, filename) {
     $(this).fineUploader('setParams', {'param1': 'val1'});
  });
```

###### Public API / Instance Functions ######
All [public API (instance) functions](#instance-methods) defined in the native javascript uploader are accessible when
using the jQuery plug-in.  Public/instance functions on a jQuery plug-in are made accessible as recommended in the
[jQuery plug-in documentation](http://docs.jquery.com/Plugins/Authoring#Plugin_Methods).  Looking for an example?
Please see the above code fragment, where we call the `setParams` instance function and pass it an object.


<br/>
### qq.FineUploader - Setting up full upload widget ###
Include the uploader javascript file and, optionally, `fineuploader.css` along with any images provided into your page.
Create container element.  If you are only making use of FineUploaderBasic, you can omit the css and image(s) file(s).

```html
<div id="fine-uploader">
<noscript>
    <p>Please enable JavaScript to use Fine Uploader.</p>
    <!-- or put a simple form for upload here -->
</noscript>
</div>
```

Initialize uploader when the DOM is ready. Change the endpoint option.
In the server folder you will find some examples for different platforms.
If you can't find the one you need, please read up on handling multipart form
requests and XHR upload requests in your server-side language of choice.

```javascript
var uploader = new qq.FineUploader({
	// pass the dom node (ex. $(selector)[0] for jQuery users)
	element: document.getElementById('fine-uploader'),
	
	request: {
      		// path to server-side upload script
		endpoint: '/server/upload'
	}
});
```

Please note that if your jQuery selector represents multiple uploaders, the return value of the issued
command will be an array containing the return values from all associated uploaders.

<br/>
### How to Override Options ###
This is mostly obvious, but you should know that it is actually much easier to override
"sub-properties" than expected.  Take the `messages` option (object) in FineUploaderBasic,
for example.  Suppose you only want to override the `typeError` default message, but want to
use the default values for the other messages properties.  Well, simply define a new value for the
`typeError` property when initializing your FineUploaderBasic (or FineUploader) instance:
```javascript
messages: {
   typeError: "This is not a valid type"
}
```
Fine Uploader will know that you only want to change the `typeError` message value and keep all of the
other default values.  This works for all options that are, themselves, objects with sub-options.



<br/>
### Options of both FineUploader & FineUploaderBasic ###
<table>
    <thead>
        <tr>
            <th>Name</th>
            <th>Type</th>
            <th>Default</th>
            <th>Note</th>
        </tr>
    </thead>
    <tbody>
        <tr>
            <td>debug</td>
            <td>boolean</td>
            <td>false</td>
            <td>If enabled, this will result in log messages (such as server response) being written to the javascript console.
            If your browser does not support the [window.console object](https://developer.mozilla.org/en-US/docs/DOM/console.log),
            the value of this option is irrelevant.</td>
        </tr>
        <tr>
            <td>button</td>
            <td>element</td>
            <td>null</td>
            <td>Specify an element to use as the "select files" button.  Note that this may <b>NOT</b> be a &lt;button&gt;,
            otherwise it will not work in Internet Explorer.  Please see issue #33 for details.</td>
        </tr>
        <tr>
            <td>multiple</td>
            <td>boolean</td>
            <td>true</td>
            <td>Set to false puts the uploader into what is best described as 'single-file upload mode'.  See the
            [demo](http://fineuploader.com) for an example.</td>
        </tr>
        <tr>
            <td>maxConnections</td>
            <td>integer</td>
            <td>3</td>
            <td>Maximum allowable concurrent uploads.</td>
        </tr>
        <tr>
            <td>disableCancelForFormUploads</td>
            <td>boolean</td>
            <td>false</td>
            <td>If true, the cancel link does not appear next to files when the form uploader is used.  This may be desired
            since it may not be possible to interrupt a form-based upload in some cases.</td>
        </tr>
        <tr>
            <td>autoUpload</td>
            <td>boolean</td>
            <td>true</td>
            <td>Set to false if you want to be able to begin uploading selected/queued files later, by calling uploadStoredFiles().</td>
        </tr>
    </tbody>
</table>
##### `request` option properties: #####
<table>
    <thead>
        <tr>
            <th>Name</th>
            <th>Type</th>
            <th>Default</th>
            <th>Note</th>
        </tr>
    </thead>
    <tbody>
        <tr>
            <td>endpoint</td>
            <td>string (path)</td>
            <td>/server/upload</td>
            <td>The is the endpoint used by both the form and ajax uploader.  In the case of the form uploader, it is part of the
            form's action attribute value along with all parameters.  In the case of the ajax uplaoder, it is makes up part of the URL
            of the XHR request (again, along with the parameters).</td>
        </tr>
        <tr>
            <td>params</td>
            <td>object</td>
            <td>{}</td>
            <td>These parameters are sent with the request to the endpoint specified in the action option.  An individual parameter value
            may be a number, string, another object, or a function that returns a number or string.  See the <a href="http://blog.fineuploader.com/2012/11/include-params-in-request-body-or-query.html">associated blog post</a>
            for more details.</td>
        </tr>
        <tr>
            <td>paramsInBody</td>
            <td>boolean</td>
            <td>false</td>
            <td>Set this to <code>true</code> if you want all parameters to be sent in the request body.  Note that setting this option
            to <code>true</code> will force all requests to be multipart encoded.  If the value is <code>false</code> all params will be
            included in the query string.   See the <a href="http://blog.fineuploader.com/2012/11/include-params-in-request-body-or-query.html">associated blog post</a>
            for more details.</td>
        </tr>
        <tr>
            <td>customHeaders</td>
            <td>object</td>
            <td>{}</td>
            <td>Additional headers sent along with the XHR POST request.  Note that is option is only relevant to the ajax/XHR uploader.</td>
        </tr>
        <tr>
            <td>forceMultipart</td>
            <td>boolean</td>
            <td>false</td>
            <td>While form-based uploads will always be multipart requests, this forces XHR uploads to send files using
            multipart requests as well.</td>
        </tr>
        <tr>
            <td>inputName</td>
            <td>string</td>
            <td>qqfile</td>
            <td>This usually only useful with the ajax uploader, which sends the name of the file as a parameter, using a key name
            equal to the value of this options.  In the case of the form uploader, this is simply the value of the name attribute
            of the file's associated input element.</td>
        </tr>
    </tbody>
</table>

##### `validation` option properties: #####
<table>
    <thead>
        <tr>
            <th>Name</th>
            <th>Type</th>
            <th>Default</th>
            <th>Note</th>
        </tr>
    </thead>
    <tbody>
        <tr>
            <td>allowedExtensions</td>
            <td>array of strings</td>
            <td>[]</td>
            <td>This may be helpful if you want to restrict uploaded files to specific file types.  Note that this validation
            option is only enforced by examining the extension of uploaded file names.  For a more complete verification of the
            file type, you should use, for example, magic byte file identification on the server side and return {"success": false}
            in the response if the file type is not on your whitelist.</td>
        </tr>
        <tr>
            <td>acceptFiles</td>
            <td>comma-separated strings</td>
            <td>null</td>
            <td>This option is used solely by the file selection dialog.  If you'd like to restict valid file types that appear in the
            selection dialog, you can do this here by listing valid content type specifiers.  See the [documentation on the accept
            attribute of the input element](https://developer.mozilla.org/en-US/docs/HTML/Element/Input) for more information.</td>
        </tr>
        <tr>
            <td>sizeLimit</td>
            <td>integer</td>
            <td>0 (no limit)</td>
            <td>Maximum allowable size, in bytes, for a file.</td>
        </tr>
        <tr>
            <td>minSizeLimit</td>
            <td>integer</td>
            <td>0 (no limit)</td>
            <td>Minimum allowable size, in bytes, for a file.</td>
        </tr>
        <tr>
            <td>stopOnFirstInvalidFile</td>
            <td>boolean</td>
            <td>true</td>
            <td>If true, when submitting multiple files, once a file is determined to be invalid, the upload process 
            will terminate.  If false, all valid files will be uploaded.  Note: One downside to a false value can be
            seen when using FineUploader if the default <code>showMessage</code> implementation is not overriden.  In this
            case, an alert  dialog will appear for each invalid file in the batch, and the upload process will not continue
            until the dialog is dismissed.  If this is bothersome, simply override <code>showMessage</code> with a
            desirable implementation.  A later version may have a <code>showMessage</code> default implementation that
            does not use the <code>alert</code> function.</td>
        </tr>
    </tbody>
</table>

##### `retry` option properties: #####
<table>
    <thead>
        <tr>
            <th>Name</th>
            <th>Type</th>
            <th>Default</th>
            <th>Note</th>
        </tr>
    </thead>
    <tbody>
        <tr>
            <td>enableAuto</td>
            <td>boolean</td>
            <td>false</td>
            <td>If set to <code>true</code>, any error or non-200 response will prompt the uploader to automatically
            attempt to upload the file again.</td>
        </tr>
        <tr>
            <td>maxAutoAttempts</td>
            <td>number</td>
            <td>3</td>
            <td>The maximum number of times the uploader will attempt to retry a failed upload.  Ignored if <code>enableAuto</code>
            is <code>false</code>.</td>
        </tr>
        <tr>
            <td>autoAttemptDelay</td>
            <td>number</td>
            <td>5</td>
            <td>The number of seconds the uploader will wait in between automatic retry attempts.  Ignored if <code>enableAuto</code>
            is <code>false</code>.</td>
        </tr>
        <tr>
            <td>preventRetryResponseProperty</td>
            <td>string</td>
            <td>preventRetry</td>
            <td>If this property is present in the server response and contains a value of <code>true</code>, the uploader
            will not allow any further retries of this file (manual or automatic).</td>
        </tr>
    </tbody>
</table>


<br/>
### Options of FineUploader ###
<table>
    <thead>
        <tr>
            <th>Name</th>
            <th>Type</th>
            <th>Default</th>
            <th>Note</th>
        </tr>
    </thead>
    <tbody>
        <tr>
            <td>element</td>
            <td>element</td>
            <td>null</td>
            <td>Container for the default drop zone (if supported by browser) and files list.  <b>Required</b></td>
        </tr>
        <tr>
            <td>listElement</td>
            <td>element</td>
            <td>null</td>
            <td>Container for the file list.  If null, the list defined in the template will be used.</td>
        </tr>
    </tbody>
</table>
##### `dragAndDrop` option properties: #####
<table>
    <thead>
        <tr>
            <th>Name</th>
            <th>Type</th>
            <th>Default</th>
            <th>Note</th>
        </tr>
    </thead>
    <tbody>
        <tr>
            <td>extraDropzones</td>
            <td>array of elements</td>
            <td>[]</td>
            <td>Useful if you'd like to to designate additional dropozones for file input.  Of course, this is not relevant if the
            form uploader is used.</td>
        </tr>
        <tr>
            <td>hideDropzones</td>
            <td>boolean</td>
            <td>true</td>
            <td>Useful if you do not want all dropzone elements to be hidden.  It is expected that some CSS would accompany setting
            this option to false.  You may set this to false if you want to wrap some visible elements, such as the listElement,
            in a drop zone.</td>
        </tr>
        <tr>
            <td>disableDefaultDropzone</td>
            <td>boolean</td>
            <td>false</td>
            <td>Set this to true if you are contributing your own drop zone(s) and do not want to use the default one.</td>
        </tr>
    </tbody>
</table>
##### `text` option properties: #####
<table>
    <thead>
        <tr>
            <th>Name</th>
            <th>Type</th>
            <th>Default</th>
            <th>Note</th>
        </tr>
    </thead>
    <tbody>
        <tr>
            <td>uploadButton</td>
            <td>string</td>
            <td>Upload a file</td>
            <td>Label for the file selector button</td>
        </tr>
        <tr>
            <td>cancelButton</td>
            <td>string</td>
            <td>cancel</td>
            <td>The cancel button text (which is more of a link than a button).</td>
        </tr>
        <tr>
            <td>failUpload</td>
            <td>string</td>
            <td>Upload failed</td>
            <td>Text that appears next to a failed file item</td>
        </tr>
        <tr>
            <td>dragZone</td>
            <td>string</td>
            <td>Drop files here to upload</td>
            <td>Text that appears in the drop zone when it is visible</td>
        </tr>
        <tr>
            <td>formatProgress</td>
            <td>string</td>
            <td>{percent}% of {total_size}</td>
            <td>Text that appears next to a file as it is uploading (if the browser supports the file API)</td>
        </tr>
    </tbody>
</table>
##### `failedUploadTextDisplay` option properties: #####
<table>
    <thead>
        <tr>
            <th>Name</th>
            <th>Type</th>
            <th>Default</th>
            <th>Note</th>
        </tr>
    </thead>
    <tbody>
        <tr>
            <td>mode</td>
            <td>string</td>
            <td>default</td>
            <td>Valid values are "default" (display the text defined in <code>failUploadText</code> next to each
            failed file), "none" (don't display any text next to a failed file), and "custom" (display error response text from the
            server next to the failed file).</td>
    	</tr>
    	<tr>
            <td>maxChars</td>
            <td>integer</td>
            <td>50</td>
            <td>The maximum amount of character of text to display next to the file.  After the limit has been reached,
            "..." will terminate the string.  This is ignored unless <code>mode</code> is "custom".</td>
    	</tr>
    	<tr>
            <td>responseProperty</td>
            <td>string</td>
            <td>error</td>
            <td>The property from the server response containing the error text to display next to the
            failed file.  This is ignored unless <code>mode</code> is "custom".</td>
    	</tr>
    	<tr>
            <td>enableTooltip</td>
            <td>boolean</td>
            <td>true</td>
            <td>If set to true, a tooltip will display the full contents of the error message when the mouse pointer
            hovers over the failed file.  Note that this currently uses the title attribute of the failed file element, but there is an issue
            to improve this (see #355 for details).</td>
    	</tr>
    </tbody>
</table>

##### `retry` option properties: #####
<table>
    <thead>
        <tr>
            <th>Name</th>
            <th>Type</th>
            <th>Default</th>
            <th>Note</th>
        </tr>
    </thead>
    <tbody>
        <tr>
            <td>showAutoRetryNote</td>
            <td>boolean</td>
            <td>true</td>
            <td>If set to <code>true</code>, a status message will appear next to the file during automatic retry attempts.</td>
        </tr>
        <tr>
            <td>autoRetryNote</td>
            <td>string</td>
            <td>Retrying {retryNum}/{maxAuto}...</td>
            <td>The text of the note that will optionally appear next to the file during automatic retry attempts.  Ignored
            if <code>showAutoRetryNote</code> is <code>false</code>.</td>
        </tr>
        <tr>
            <td>showButton</td>
            <td>boolean</td>
            <td>false</td>
            <td>If <code>true</code>, a button/link will appear next to a failed file after all retry attempts have been
            exhausted, assuming the server has not prohibited further retry attempts via the <code>preventRetryResponseProperty</code>.
            This button/link will allow the user to manually order the uploader to make another attempt at uploading the
            failed file.  Note that this operation does respect the <code>maxConnections</code> value, so if all connections
            are accounted for, the retry attempt will be queued until a connection opens up.</td>
        </tr>
    </tbody>
</table>


<br/>
### Styling FineUploader ###
The `template` option contains default elements with default classes that make up the uploader as a whole in the DOM.  For example,
the first default element in `template` is a `div` with a class of `qq-uploader`.  This is the parent element of the uploader.
The default drop area, button, and file list elements are also, by default, contained in this option.  You can use this option to
add additional elements, modify default template elements, etc.

There is also a `fileTemplate` option which contains default elements that make up one file item in the file list.

Finally, a `classes` option allows you to change the default class names for these elements.  Be sure the values in `classes`
match the class names used in the corresponding template elements (where appropriate).

<br/>
### Callbacks (FineUploader & FineUploaderBasic) ###
* `onSubmit(String id, String fileName)` - called when the file is submitted to the uploader portion of the code.
Note that this does not mean the file upload will begin at this point.  Return `false` to prevent submission to the uploader.
* `onComplete(String id, String fileName, Object responseJSON)` - called when the file upload has finished.
* `onCancel(String id, String fileName)` - called when the file upload has been cancelled.
* `onUpload(String id, String fileName)` - called just before the file upload begins
* `onProgress(String id, String fileName, int uploadedBytes, int totalBytes)` - called during the upload, as it progresses.  Only used by the XHR/ajax uploader.
* `onError(String id, String fileName, String errorReason)` - called whenever an exceptional condition occurs (during an upload, file selection, etc).
* `onAutoRetry(String id, String fileName, String attemptNumber)` - called before each automatic retry attempt for a failed file.
* `onManualRetry(String id, String fileName)` - called before each manual retry attempt.  Return false to prevent this and all future retry attempts on this file.
<<<<<<< HEAD
* `onValidate(Array fileData)` - If more than one file has been selected or dropped, this callback is invoked
with FileData objects for each of the dropped/selected files.  This allows you to prevent the entire batch from being uploaded
if desired.  To prevent any files in this batch from being uploaded, simply return false.  If your handler does not return
false, this callback will also be invoked once for each individual file submitted.  In that case, the array will contain
only one `FileData` object for each call.  If you want to only prevent specific files from  being uploaded, you can return
false here when appropriate.  This callback is always invoked before the default Fine Uploader validators execute.  Note
that a `FileData` object has two properties: `name` (the file name) and `size` (the file size).  The `size` property will
be undefined if the user agent does not support the File API.
=======
* `onValidate(Array fileData)` - This callback is invoked with FileData objects for each of the dropped/selected files.
This allows you to prevent the entire batch from being uploaded if desired.  To prevent any files in this batch from being
uploaded, simply return false.  If your handler does not return false, this callback will also be invoked once for each
individual file submitted.  In that case, the array will contain only one `FileData` object for each call.  If you want
to only prevent specific files from  being uploaded, you can return false here when appropriate.  This callback is always
invoked before the default Fine Uploader validators execute.  Note that a `FileData` object has two properties: `name`
(the file name) and `size` (the file size).  The `size` property will be undefined if the user agent does not support the File API.
>>>>>>> 490b0140

<br/>
### Changing alert/messages to something more user friendly ###
You may want to change the default alert implementation and messages as you see fit.  This is possible by overriding the
`showMessage` function option, as well as the `messages` properties in FineUploader.  The default `showMessage` function
simply invokes `alert` with the message text.  One instance in which this is used is when the user attempts to select
an invalid file for upload.  There are general message types with default text that can be overriden as well.

<br/>
### Instance methods ###
* `log(String message)` - Outputs a message to the javascript console, if possible.
* `setParams(Object newParams, [optional] Number fileId)` - Set the parameters sent along with the request after initializing the uploader.
You can either change the parameters for a specific file, or for all files.  To do the latter, simply omit the `fileId` parameter.
See this [blog post explaining parameters](http://blog.fineuploader.com/2012/11/include-params-in-request-body-or-query.html)
as well as [this one explaining how this function works in 3.1 and later versions](http://blog.fineuploader.com/2012/12/setparams-is-now-much-more-useful-in-31.html).
* `uploadStoredFiles()` - If `!autoUpload`, this will begin uploading all queued files.
* `clearStoredFiles()` - Clears the internal list of stored files.  Only applicable when `autoUpload` is set to false.
* `getInProgress()` - Returns the number of files that are either currently uploading or files waiting in line for upload.
* `retry(String fileId)` - Orders the uploader to make another attempt at uploading a specific file.  A NO-OP if the server
prohibits retries on a failed file via the <code>preventRetryResponseProperty</code>.  Note that this operation does
respect the <code>maxConnections</code> value, so if all connections are accounted for, the retry attempt will be queued
until a connection opens up.
* `cancel(String fileId)` - Cancels a queued or currently uploading file.
* `getItemByFileId(String fileId)` - Returns the HTMLElement associated with the passed file ID.
* `reset()` - While this function is most useful for FineUploader, it is also available in FineUploaderBasic.  In FineUploader,
calling this function will reset all UI elements to the state they exsited in immediately after initialization.  In FineUploaderBasic,
this resets all internal variables to the state they existed in immediately after initialization.  If you are using FineUploaderBasic,
it is up to you to "reset" any of your UI elements.
* `addExtraDropzone(HTMLElement element)` - Use this to mark an element as a drop zone on an already-instantiated FineUploader.
* `removeExtraDropzone(HTMLElement element)` - Use this to un-mark an extra element as a drop zone on an already-instantiated FineUploader.  An "extra"
   drop zone is one specified in the `extraDropzones` option, or one set via the `addExtraDropzone` function.
* `addFiles(filesOrInputs)` - Use this if you would like to submit files to the uploader.  This may be useful if you have
a method of gathering files that does not include Fine Uploader's input button or the drag & drop support built into FineUploader.
This function accepts the following types: `File`, `input` element, or a collection of any of these types, provided the
collection object contains an (integer) index property for each contained item.

<br/>
### qQuery ###
Fine Uploader, which lives in the `qq` namespace, also contains a number of utility functions in the same namespace.
While these functions were developed to be used by the internal Fine Uploader code, they are all public functions and many
of them may be useful to others.  If, for example, you cannot or do not want to import a 3rd-party library such as jQuery,
Fine Uploader's qQuery contains a number of useful utility functions.  I will document the ones that are most likely to be
useful outside of Fine Uploader below:

##### `qq(HTMLElement)` #####
The functions below are part of the `qq(HTMLElement)` function.  This is similar to the `jQuery` function that takes,
for one, a selector string.  `qq(...)` is a bit simpler and less advanced, though.  It only accepts one HTMLElement (for now).
For example, if you want to hide an element with an ID of "myDiv":

```javascript
var myDiv = document.getElementById('myDiv');
qq(myDiv).hide();
```

The following element-related functions are available on the `qq(...)` function.  Unless otherwise specified, the function returns the qq instance to allow chaining:
* `hide()` - Hides this element.
* `attach(String type, Function callback)` - attach an event handler to this element for a specific type of native DOM event.  Returns a `detach` function.
* `detach(String type, Function originalCallback)` - detach an already attached event handler given a specific event type and callback function.
* `contains(HTMLElement descendant)` - Returns true if this element contains the passed element.
* `insertBefore(HTMLElement elementB)` - Inserts this element directly before the passed element in the DOM.
* `remove()` - Removes this element from the DOM.
* `css(Object styles)` - Specify css styles for this element, such as `{top: 0, right: 0`}.
* `hasClass(String className)` - Returns true if this element has the passed class name.
* `addClass(String className)` - Adds the passed class to this element.
* `removeClass(String className)` - Removes the passed class from this element.
* `getByClass(String className)` -  Returns an array of all descendants of this element that contain the passed class name.
* `setText(String text)` - Sets the text for this element.
* `clearText(String text)` - Clears all text for this element.
* `children()` - Returns an array of all immediate children elements of this element.

##### The following utility functions are also available in the `qq` namespace as: #####
* `qq.isObject(somevar)` - Returns true if the parameter is a "simple" object, such as `{foo: "bar"}` or `new Object()`.
* `qq.extend(Object firstObj, Object secondObj, Boolean extendNested)` - Copies the properties of secondObj to firstObj.  If extendNested is true, sub-properties of secondObj are copied over as well.
* `qq.indexOf(Array array, String item, Number startingIndex)` - Same as [indexOf from Javascript 1.6](https://developer.mozilla.org/en-US/docs/JavaScript/Reference/Global_Objects/Array/indexOf), but implemented for browsers that don't support this native function, such as IE8 and earlier.
* `qq.preventDefault(Event)` - A function used to prevent the user agent's default action.  To be used inside an event handler.
* `qq.toElement()` - Creates and returns a new DIV element.
* `qq.each(objectOrArray, callback)` - Iterates through an object or array, passing your callback the key and value for each element in the object.  `return false;` to stop iteration.
* `qq.log(String logMessage, (optional) String logLevel)` - Log a message to the console.  No-op if console logging is not supported
by the user agent.  Will delegate to the user agent's logging function that corresponds to the passed logging level, if
it exists.  If a comparable function does not exist, but console logging is supported, the log event will be delegated
to `console.log` and the log level will be included in the message.
* `qq.ie10()` - Returns true if the current user agent is Internet Explorer 10.
* `qq.ie()` - Returns true if the current user agent is Internet Explorer.
* `qq.safari()` - Returns true if the current user agent is Safari.
* `qq.chrome()` - Returns true if the current user agent is Chrome.
* `qq.firefox()` - Returns true if the current user agent is Firefox.
* `qq.windows()` - Returns true if the current user agent is running on the Microsoft Windows platform.
* `qq.isXhrUploadSupported()` - Returns true if the current user agent is capable of sending files using an ajax request.
* `qq.isFolderDropSupported()` - Returns true if the current user agent is capable of handling dropped folders.


<br/>
### Internet Explorer Limitations ###
IE continues to lag _far_ behind all other browsers in terms of features.  IE10 is supposed to, finally, start to compete
with existing modern browsers.  For those of you with customers suffering with IE9 and older, here are some of the limitations
you may want to be aware of when using Fine Uploader:

<table>
    <thead>
        <tr>
            <th>Limitation</th>
            <th>Why?</th>
            <th>Supported/Fixed in IE10?</th>
        </tr>
    </thead>
    <tbody>
        <tr>
            <td>Can't parse JSON response if response code is not 200</td>
            <td>If the response code is not 200, and the size of the response is less than 512, or, apparently, sometimes, less
            than 256 bytes, IE replaces the response with a "friendly" error message.  If you insist on returning responses
            with a status code other than 200, you can work around this by instructing IE users to uncheck the "show friendly
            HTTP error messages" setting.</td>
            <td>No</td>
        </tr>
        <tr>
            <td>No progress indicator</td>
            <td>Lack of blob/File API support</td>
            <td>Yes</td>
        </tr>
        <tr>
            <td>Content-Size header field value does not match the actual file size</td>
            <td>This isn't technically an IE issue, but I'm going to call it one since we are forced to use multipart request
            in IE.  The content-size for multipart data requests does not refer only to the file.  Rather, it refers to the
            the total size of all sections in the request.</td>
            <td>N/A</td>
        </tr>
        <tr>
            <td>Size restriction options are not enforced</td>
            <td>This is due to the lack of support for the File API.  Without it, we have no way to determine the size of each selected
            file.</td>
            <td>Yes</td>
        </tr>
        <tr>
            <td>Can't drag & drop files</td>
            <td>Lack of File API support</td>
            <td>Yes</td>
        </tr>
        <tr>
            <td>Can't select multiple files in the file selection dialog</td>
            <td>The &lt;input&gt; element does not support the <code>multiple</code> attribute</td>
            <td>Yes</td>
        </tr>
        <tr>
            <td>Only mulipart form request may be used to send files, via form submission</td>
            <td>Lack of File API support</td>
            <td>Yes</td>
        </tr>
        <tr>
            <td>No logging</td>
            <td>IE8 and older only: console.log is not implemented</td>
            <td>Yes</td>
        </tr>
        <tr>
            <td>Cancelling an upload has no effect</td>
            <td>Not really an IE problem, but since we are forced to upload files via form submission, I thought I'd
            include it.  There may be a way to make this work, but I haven't spent time playing around with the
            available options yet.  In the meantime, you should probably set the <code>disableCancelForFormUploads</code>
            option to true.  If I can't find a way to properly allow cancel to work when using the form uploader, I'll
            probably remove the cancel link when the form uploader is in use.</td>
            <td>Yes</td>
        </tr>
        <tr>
            <td>Can't use a &lt;button&gt; as the element when setting the <code>button</code> option.</td>
            <td>The button receives the click event, instead of the child &lt;input&gt; element that ultimately triggers the
            file dialog</td>
            <td>No</td>
        </tr>
        <tr>
            <td>Any response content-type other than "text/plain" causes issues when trying to parse the JSON response</td>
            <td>IE does strange things with the response when the content-type is, for example, "application/json" or
            "text/html".  The latter is only a problem if you return HTML in your JSON response.</td>
            <td>Yes</td>
        </tr>
        <tr>
            <td>Can't determine response code</td>
            <td>Not really an IE problem, but since we are forced to upload files via form submission, I thought I'd
            include it.  This is really a side-effect of using a form submission to upload files.</td>
            <td>Yes</td>
        </tr>
    </tbody>
</table>


<br/>
### Building and using the snapshot version ###
You can use [gradle](http://www.gradle.org/) to build the snapshot version.  Simply clone this project, and run `gradlew combineJs`
on the command-line.  This will combine all of the javascript files into one file, placing it in the 
"build" directory.  If you want the minified or gzipped version of the snapshot version, simply replace
`combineJs` on the command-line with `minifyJs` or `gzipJs`, respectively.

If you would like the jQuery plug-in, simply add "jQuery" to the end of any of these tasks.  For example, to obtain the
non-minified jQuery plug-in or the minified jQuery plug-in, run `gradlew combineJsJquery` or `gradlew minifyJsJquery`
respectively.  This will build the Fine Uploader javascript file with the plug-in and everything else you need.

Remember, a snapshot build is not yet released, so it may have some lingering bugs.  The trade-off is
immediate access to new features without having to wait for a release.  

In the future, I may integrate a CI system that creates nightly snapshot builds, but that is a pretty low-priority,
especially since building your own snapshot version should be pretty easy.

Don't forget to include the css and image files in your project if you are using FineUploader.


<br/>
### Troubleshooting ###
If you can't get the uploader to work, please try the following steps
before asking for help.

If the upload doesn't complete, saying "failed":

* Set the `debug` option of the FineUploader to true.
* Open the page where you have a FineUploader.
* Open developer console in your browser.
* Try to upload the file. You should see a server response.

It should be `{"success":true}` for completed requests. If it's not,
then you have a problem with your server-side script.

<br/>
### Issue Tracker ###
Have a bug or feature request? Please [create an issue here on GitHub](https://github.com/valums/file-uploader/issues) 
that conforms with [necolas's guidelines](https://github.com/necolas/issue-guidelines/blob/master/README.md).

<br/>
### License ###
This plugin is open sourced under MIT license, GNU GPL 2 or later and GNU LGPL 2 or later. Please see the license.txt file for details.

<br/>
### Contributors ###
We would love developers to contribute any improvements and bugfixes they produce.  Note that any pull requests MUST be against an "IP" branch!
See [How do I contribute to other's code in GitHub?](http://stackoverflow.com/questions/4384776/how-do-i-contribute-to-others-code-in-github).

Thanks to everybody who contributed, either by sending bug reports or donating. The project wouldn't be possible without all this generous help. Thank you!

If you have found Fine Uploader useful, please consider [donating](https://www.paypal.com/cgi-bin/webscr?cmd=_donations&business=6ZMVZSC4DBRVN&lc=US&item_name=Fine%20Uploader&currency_code=USD&bn=PP%2dDonationsBF%3abtn_donate_LG%2egif%3aNonHosted) 
to support continued maintenance and evolution of this library.<|MERGE_RESOLUTION|>--- conflicted
+++ resolved
@@ -1,9 +1,4 @@
-<<<<<<< HEAD
-# Fine Uploader 3.0 (Released November 16) #
-### 3.1 is planned for Dec. 17 ###
-=======
 # Fine Uploader 3.1 (Released Dec. 14) #
->>>>>>> 490b0140
 
 <br/>
 Actively developed by Ray Nicholus.     
@@ -23,11 +18,6 @@
 ###Table of Contents###
 - [Summary](#summary)
 - [Features](#features)
-<<<<<<< HEAD
-- [License](#license)
-- [Known Issues](#known-issues)
-=======
->>>>>>> 490b0140
 - [Getting started](#getting-started)
 - [Server-side requirements](https://github.com/valums/file-uploader/blob/master/server/readme.md)
 - [Using the optional jQuery plug-in](#using-the-optional-jquery-plug-in)
@@ -75,18 +65,10 @@
 * Create your own file validator and/or use some default validators include with Fine Uploader
 * Receive callback at various stages of the upload process
 * Send any parameters server-side along with each file.
-<<<<<<< HEAD
-* Any many more!
-
-<br/>
-### License ###
-This plugin is open sourced under MIT license, GNU GPL 2 or later and GNU LGPL 2 or later. Please see the license.txt file for details.
-=======
 * Upload directories via drag and drop (Chrome 21+).
 * [Include parameters in the query string OR the request body.](http://blog.fineuploader.com/2012/11/include-params-in-request-body-or-query.html)
 * Submit files to be uploaded via the API.
 * Any many more!
->>>>>>> 490b0140
 
 <br/>
 ### Known Issues ###
@@ -662,16 +644,6 @@
 * `onError(String id, String fileName, String errorReason)` - called whenever an exceptional condition occurs (during an upload, file selection, etc).
 * `onAutoRetry(String id, String fileName, String attemptNumber)` - called before each automatic retry attempt for a failed file.
 * `onManualRetry(String id, String fileName)` - called before each manual retry attempt.  Return false to prevent this and all future retry attempts on this file.
-<<<<<<< HEAD
-* `onValidate(Array fileData)` - If more than one file has been selected or dropped, this callback is invoked
-with FileData objects for each of the dropped/selected files.  This allows you to prevent the entire batch from being uploaded
-if desired.  To prevent any files in this batch from being uploaded, simply return false.  If your handler does not return
-false, this callback will also be invoked once for each individual file submitted.  In that case, the array will contain
-only one `FileData` object for each call.  If you want to only prevent specific files from  being uploaded, you can return
-false here when appropriate.  This callback is always invoked before the default Fine Uploader validators execute.  Note
-that a `FileData` object has two properties: `name` (the file name) and `size` (the file size).  The `size` property will
-be undefined if the user agent does not support the File API.
-=======
 * `onValidate(Array fileData)` - This callback is invoked with FileData objects for each of the dropped/selected files.
 This allows you to prevent the entire batch from being uploaded if desired.  To prevent any files in this batch from being
 uploaded, simply return false.  If your handler does not return false, this callback will also be invoked once for each
@@ -679,7 +651,6 @@
 to only prevent specific files from  being uploaded, you can return false here when appropriate.  This callback is always
 invoked before the default Fine Uploader validators execute.  Note that a `FileData` object has two properties: `name`
 (the file name) and `size` (the file size).  The `size` property will be undefined if the user agent does not support the File API.
->>>>>>> 490b0140
 
 <br/>
 ### Changing alert/messages to something more user friendly ###
