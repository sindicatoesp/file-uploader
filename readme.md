--- conflicted
+++ resolved
@@ -1,9 +1,4 @@
-<<<<<<< HEAD
 # Fine Uploader 3.2-IN-PROGRESS (Planned Release Jan. 13) #
-=======
-# Fine Uploader 3.1 (Released Dec. 15) #
-### 3.2 is planned for Jan. 13 ###
->>>>>>> 3da9d9ef
 
 <br/>
 Actively developed by Ray Nicholus.     
