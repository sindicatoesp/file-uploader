--- conflicted
+++ resolved
@@ -1,9 +1,5 @@
 {
   "name": "fine-uploader",
-<<<<<<< HEAD
-  "version": "5.3.0-1",
-=======
->>>>>>> 37f1482c
   "devDependencies": {
     "jquery": "1.10.0",
     "purl": "https://github.com/allmarkedup/purl.git#~2.3.1",
