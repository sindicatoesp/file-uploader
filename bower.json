{
  "name": "fine-uploader",
<<<<<<< HEAD
  "version": "5.0.0-2",
=======
  "version": "5.0.0-3",
>>>>>>> 9307c938
  "devDependencies": {
    "jquery": "1.10.0",
    "purl": "https://github.com/allmarkedup/purl.git#~2.3.1",
    "jquery.simulate": "https://github.com/jquery/jquery-simulate.git",
    "json2": "latest",
    "mocha": "~1.11.0",
    "assert": "https://github.com/Jxck/assert.git"
  },
  "exportsOverride": {
    "mocha": {
      "js": "mocha.js",
      "css": "mocha.css"
    }
  }
}<|MERGE_RESOLUTION|>--- conflicted
+++ resolved
@@ -1,10 +1,6 @@
 {
   "name": "fine-uploader",
-<<<<<<< HEAD
-  "version": "5.0.0-2",
-=======
   "version": "5.0.0-3",
->>>>>>> 9307c938
   "devDependencies": {
     "jquery": "1.10.0",
     "purl": "https://github.com/allmarkedup/purl.git#~2.3.1",
