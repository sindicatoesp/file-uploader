{
  "name": "fine-uploader",
  "version": "3.6.4",
  "devDependencies": {
    "jquery": "1.10.0",
    "purl": "git://github.com/allmarkedup/purl.git#~2.3.1",
<<<<<<< HEAD
    "jquery.simulate": "git://github.com/jquery/jquery-simulate.git",
    "json2": "latest"
=======
    "json2": "latest",
    "mocha": "~1.11.0",
    "assert": "git://github.com/Jxck/assert.git"
  },
  "exportsOverride": {
    "mocha": {
      "js": "mocha.js",
      "css": "mocha.css"
    }
>>>>>>> 17bf24bd
  }
}<|MERGE_RESOLUTION|>--- conflicted
+++ resolved
@@ -4,10 +4,7 @@
   "devDependencies": {
     "jquery": "1.10.0",
     "purl": "git://github.com/allmarkedup/purl.git#~2.3.1",
-<<<<<<< HEAD
     "jquery.simulate": "git://github.com/jquery/jquery-simulate.git",
-    "json2": "latest"
-=======
     "json2": "latest",
     "mocha": "~1.11.0",
     "assert": "git://github.com/Jxck/assert.git"
@@ -17,6 +14,5 @@
       "js": "mocha.js",
       "css": "mocha.css"
     }
->>>>>>> 17bf24bd
   }
 }