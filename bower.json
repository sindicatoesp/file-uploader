{
  "name": "fine-uploader",
<<<<<<< HEAD
  "version": "5.0.5"
=======
  "version": "5.0.6",
  "devDependencies": {
    "jquery": "1.10.0",
    "purl": "https://github.com/allmarkedup/purl.git#~2.3.1",
    "jquery.simulate": "https://github.com/jquery/jquery-simulate.git",
    "json2": "latest",
    "mocha": "~1.11.0",
    "assert": "https://github.com/Jxck/assert.git"
  },
  "exportsOverride": {
    "mocha": {
      "js": "mocha.js",
      "css": "mocha.css"
    }
  }
>>>>>>> 0318748a
}<|MERGE_RESOLUTION|>--- conflicted
+++ resolved
@@ -1,8 +1,5 @@
 {
   "name": "fine-uploader",
-<<<<<<< HEAD
-  "version": "5.0.5"
-=======
   "version": "5.0.6",
   "devDependencies": {
     "jquery": "1.10.0",
@@ -18,5 +15,4 @@
       "css": "mocha.css"
     }
   }
->>>>>>> 0318748a
 }