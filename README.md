--- conflicted
+++ resolved
@@ -1,10 +1,6 @@
 [![Fine Uploader](http://fineuploader.com/img/FineUploader_logo.png)](http://fineuploader.com/)
 
-<<<<<<< HEAD
-Version: 3.7.0 (Planned Release: early July, 2013)
-=======
-Version: 3.6.3 (Released June 5, 2013)
->>>>>>> d6f6afc8
+Version: 3.6.4 (Released June 5, 2013)
 
 ---
 
