[![Fine Uploader](http://fineuploader.com/img/FineUploader_logo.png)](http://fineuploader.com/)

<<<<<<< HEAD
Version: 3.6.4 (Released June 5, 2013)

---

[**Download**](http://fineuploader.com/downloads.html) | [**Blog**](http://blog.fineuploader.com/) | [**Changelog**](http://blog.fineuploader.com/2013/05/fine-uploader-36.html) 

**Develop**: [![Build Status](https://www.travis-ci.org/Widen/fine-uploader.png)](https://www.travis-ci.org/Widen/fine-uploader?branch=develop)

Fine Uploader attempts to achieve a user-friendly file-uploading experience over the web.
It's built as a Javascript plugin for developers looking to incorporate file-uploading into their website.

This plugin uses an XMLHttpRequest (AJAX) for uploading multiple files with a progress-bar in
FF3.6+, Safari4+, Chrome and falls back to hidden-iframe-based upload in other browsers (namely IE),
providing good user experience everywhere.

It does not use Flash, jQuery, or any other external libraries.  There is an optional jQuery plug-in that can be used to
integrate Fine Uploader into your project, but it is NOT required.  The same features are available with or without the
jQuery plug-in.

## Features ##
* Multiple file select, progress-bar in FF, Chrome, and Safari
* Drag-and-drop file select in FF, Chrome, and Safari (OS X)
* Uploads are cancelable
* No external dependencies **at all** if using FineUploader or FineUploaderBasic.  If using the optional jQuery wrapper, jQuery is of course required.
* FineUploaderBasic only requires the associated Fine Uploader javascript file.  All Fine Uploader css and image files can be omitted.
* Doesn't use Flash
* Fully working with HTTPS
* Tested in IE7+, Firefox, Safari (OS X), Chrome, IOS6, and various versions of Android.  IE10 is now also supported!
* Ability to upload files as soon as they are selected, or "queue" them for uploading at user's request later
* Display specific error messages from server on upload failure (hover over failed upload item)
* Ability to auto-retry failed uploads
* Option to allow users to manually retry a failed upload
* Create your own file validator and/or use some default validators include with Fine Uploader
* Receive callback at various stages of the upload process
* Send any parameters server-side along with each file.
* Upload directories via drag and drop (Chrome 21+).
* [Include parameters in the query string OR the request body.](http://blog.fineuploader.com/2012/11/include-params-in-request-body-or-query.html)
* Submit files to be uploaded via the API.
* [Split up a file into multiple requests](http://blog.fineuploader.com/2012/12/file-chunkingpartitioning-is-now.html) (file chunking/partitioning).
* [Resume failed/stopped uploads from previous sessions](http://blog.fineuploader.com/2013/01/resume-failed-uploads-from-previous.html)
* [Delete uploaded files](http://blog.fineuploader.com/2013/01/delete-uploaded-file-in-33.html)
* [CORS support](http://blog.fineuploader.com/2013/01/cors-support-in-33.html)
* Upload any `Blob` objects via the API.
* Easily set and enforce a maximum item limit.
* [Upload images via paste (Chrome)](http://blog.fineuploader.com/2013/03/upload-image-via-paste-in-34.html).
* [Standalone file & folder drag & drop module](docs/drag-and-drop.md).  Integrated by default into FineUploader mode.
* [Perform async (non-blocking) tasks in callbacks that influence the associated file or files](http://blog.fineuploader.com/2013/05/callbacks-that-permit-asynchronous.html)
* [Upload images directly from a mobile device's camera](http://blog.fineuploader.com/2013/05/upload-directly-via-camera-on-mobile.html)
* [Retrieve statistics for uploaded files and receive callbacks on status changes](http://blog.fineuploader.com/2013/05/query-fine-uploader-for-upload-stats.html)
* And many more!


<br/>
## Documentation Quick Reference ##
If you are an experienced user who has already read the [Introduction](#introduction), the
["Two Modes..." section](#fine-uploader-has-two-modes), and has followed the documentation wizard
(starting with the ["Choose Your Path..."](#choose-your-path) section), you might be looking for a set of links that point
you at the API, callbacks, options, etc for the purpose of reference.  Here you go:

* [Server-side guidelines and documentation](docs/server.md)
* [Server-side examples](https://github.com/Widen/fine-uploader-server)
* [API: FineUploaderBasic mode](docs/api-fineuploaderbasic.md)
* [API: FineUploader mode](docs/api-fineuploader.md)
* [Options: FineUploaderBasic mode](docs/options-fineuploaderbasic.md)
* [Options: FineUploader mode](docs/options-fineuploader.md)
* [Callbacks](docs/callbacks.md)
* [Promises - `qq.Promise`](docs/promise.md)
* [qQuery - utility functions](docs/qquery.md)
* [Styling Fine Uploader](docs/styling.md)
* [Drag and Drop standalone module](docs/drag-and-drop.md)
* [Feature Detection module](docs/feature-detection.md)
* [IE Limitations](docs/limitations-ie.md)
* [FAQ](docs/faq.md)
* [Downloads](http://fineuploader.com/downloads.html)
* [Support](http://fineuploader.com/support.html)
* [Blog](http://blog.fineuploader.com)
* [@fineuploader](https://twitter.com/fineuploader)
* [Demo](http://fineuploader.com)


<br/>
## Fine Uploader Has Two Modes... ##
You can use Fine Uploader in **FineUploader mode**, or in **FineUploaderBasic mode**.

### FineUploaderBasic mode ###
FineUploaderBasic mode is defined in the `qq.FineUploaderBasic` module in the code.  This is the base module for
Fine Uploader, and provides all functions that do not involve UI components.  Choose this mode if you need very tight
control over your uploader's UI.  If you choose this option, it is expected that you will provide all of your own UI, but
Fine Uploader will do the rest.

### FineUploader mode ###
FineUploader mode is defined in the `qq.FineUploader` module in the code.  It inherits everything from FineUploaderBasic,
plus it provides a customizable UI, including drag & drop, progress bars, status messages, a file list with color-coded status
indicators, and other UI niceties.  Most developers will likely opt to use FineUploader.

### jQuery plug-in ###
Fine Uploader also provides an optional jQuery plug-in.  This simply wraps the native uploader code.  You can use either of
the modes described above when using the jQuery plug-in via the `uploaderType` option.  More on the plug-in in the
[jQuery plug-in section](docs/using-jquery-plugin.md).


<br/>
## Choose Your Path... ##
Once you have decided how you will use Fine Uploader, click on the appropriate link below to get started.

### jQuery plug-in for FineUploader mode users ###
Start [here](docs/path-jquery-fineuploader.md).

### jQuery plug-in for FineUploaderBasic mode users  ###
Your journey begins [here](docs/path-jquery-fineuploaderbasic.md).

### FineUploader mode users ###
Look no further, your plan of action is described [here](docs/path-fineuploader.md).

### FineUploaderBasic mode users ###
I didn't forget about you!  Read on, starting [here](docs/path-fineuploaderbasic.md).


<br/>
### Troubleshooting ###
If you can't get the uploader to work, please try the following steps
before asking for help.

If the upload doesn't complete, saying "failed":

* Set the `debug` option of the FineUploader to true.
* Open the page where you have a FineUploader.
* Open developer console in your browser.
* Try to upload the file. You should see a server response.

It should be `{"success":true}` for completed requests. If it's not,
then you have a problem with your server-side script.

If you are having other issues, please read [the FAQ section](docs/faq.md) before posting a question or bug.


<br/>
### Issue Tracker ###
Have a bug or feature request? Please [create an issue here on GitHub](https://github.com/Widen/fine-uploader/issues) 
that conforms with [necolas's guidelines](https://github.com/necolas/issue-guidelines/blob/master/README.md).
=======
Version: 3.7.0 (Scheduled: Early July 2013)

[![Build Status](https://www.travis-ci.org/Widen/fine-uploader.png)](https://www.travis-ci.org/Widen/fine-uploader?branch=develop) | [![Selenium Test Status](https://saucelabs.com/buildstatus/feltnerm)](https://saucelabs.com/u/feltnerm)

[**Download**](http://fineuploader.com/downloads.html) |
[**Docs**](docs/documentation.md) |
[**Examples**](http://fineuploader.com/#demo) |
[**Support**](docs/support.md) |
[**Blog**](http://blog.fineuploader.com/) | 
[**Changelog**](http://blog.fineuploader.com/2013/05/fine-uploader-36.html) |
[**Development**](docs/development.md)

---

Fine Uploader aims to make file-uploading on the web possible in every browser and mobile device. It is **cross-browser**, **dependency-free**, and **100% Javascript**. 
>>>>>>> 6132426c

### FineUploader is simple

You only need to include one JavaScript file. There are absolutely no other dependencies. 

```html
<script src="fine-uploader-{VERSION}.css" type="text/javascript"></script>
<script src="fine-uploader-{VERSION}.js" type="text/javascript"></script>

<!-- The element which will contain Fine Uploader -->
<div id="fine-uploader"></div>

<script>        
// Create a Fine Uploader instance after the page has loaded.
window.onload = function () {
    var uploader = new qq.FineUploader({
        element: document.getElementById("fine-uploader"),
        request: { endpoint: '/upload_bucket' }
    });   
</script>
```
    
You're now ready to upload! Told you it was easy.
    
### FineUploader is powerful

All major browsers (including IE7 and above) and the most cutting-edge HTML5 features are supported. FineUploader is highly customizable too. Along with a pre-styled FineUploader mode, there is also a FineUploaderBasic mode which allow integrators to tweak and customize every aspect of their users' upload experience.

### Interested?


- [Dive in and download the latest release](http://fineuploader.com/downloads.html).
- [Read the documentation](docs/documentation.md).
- [Try out a demo](http://fineuploader.com/#demo).
- [Look at server-side examples](https://github.com/Widen/fine-uploader-server).
- [Get support and ask questions about Fine Uploader](http://stackoverflow.com/questions/tagged/fine-uploader).
- [Report bugs and discuss upcoming features](https://github.com/Widen/fine-uploader/issues).
- [Read the changelog](http://blog.fineuploader.com/2013/05/fine-uploader-36.html).

### Community

To read about the latest features and tutorials on the [FineUploader blog](http://blog.fineuploader.com/). To stay up to date on the latest Fine Uploader releases, follow us on [Twitter](https://twitter.com/fineuploader) or [Facebook](https://www.facebook.com/fineuploader).

Fine Uploader is available for use under the [GPL 3 Software License](https://www.gnu.org/licenses/gpl-3.0-standalone.html) or the [Widen Commercial License](http://fineuploader.com/licensing.html).

*Fine Uploader is an open-source component of [Widen, Enterprises, Inc.](http://www.widen.com/)*

### Contribute

Got an issue with Fine Uploader? Or a feature you'd like to suggest? FineUploader's development takes place on [GitHub](https://github.com/Widen/fine-uploader), and we would love developers to contribute any improvements or bugfixes. Note that any pull requests **MUST** be against the "develop" branch! See [How do I contribute to other's code in GitHub?](http://stackoverflow.com/questions/4384776/how-do-i-contribute-to-others-code-in-github).

For more information check out our [development guidelines](docs/development.md).

Thanks to everybody who contributed, either by sending bug reports, pull requests, or purchasing a commercial license. The project wouldn't be possible without all this generous help. Thank you!

### License ###
This plugin is open sourced under GNU GPL v3 or you may purchase a Widen Commerical license to release you from the terms of
GPL v3.  Please see the [downloads page](http://fineuploader.com/downloads.html) for details.  For open-source users (those
comfortable with the GPL v3 license) please see the [developers](docs/development.md) readme for information on building
your own version-stamped copy of the library.<|MERGE_RESOLUTION|>--- conflicted
+++ resolved
@@ -1,147 +1,5 @@
 [![Fine Uploader](http://fineuploader.com/img/FineUploader_logo.png)](http://fineuploader.com/)
 
-<<<<<<< HEAD
-Version: 3.6.4 (Released June 5, 2013)
-
----
-
-[**Download**](http://fineuploader.com/downloads.html) | [**Blog**](http://blog.fineuploader.com/) | [**Changelog**](http://blog.fineuploader.com/2013/05/fine-uploader-36.html) 
-
-**Develop**: [![Build Status](https://www.travis-ci.org/Widen/fine-uploader.png)](https://www.travis-ci.org/Widen/fine-uploader?branch=develop)
-
-Fine Uploader attempts to achieve a user-friendly file-uploading experience over the web.
-It's built as a Javascript plugin for developers looking to incorporate file-uploading into their website.
-
-This plugin uses an XMLHttpRequest (AJAX) for uploading multiple files with a progress-bar in
-FF3.6+, Safari4+, Chrome and falls back to hidden-iframe-based upload in other browsers (namely IE),
-providing good user experience everywhere.
-
-It does not use Flash, jQuery, or any other external libraries.  There is an optional jQuery plug-in that can be used to
-integrate Fine Uploader into your project, but it is NOT required.  The same features are available with or without the
-jQuery plug-in.
-
-## Features ##
-* Multiple file select, progress-bar in FF, Chrome, and Safari
-* Drag-and-drop file select in FF, Chrome, and Safari (OS X)
-* Uploads are cancelable
-* No external dependencies **at all** if using FineUploader or FineUploaderBasic.  If using the optional jQuery wrapper, jQuery is of course required.
-* FineUploaderBasic only requires the associated Fine Uploader javascript file.  All Fine Uploader css and image files can be omitted.
-* Doesn't use Flash
-* Fully working with HTTPS
-* Tested in IE7+, Firefox, Safari (OS X), Chrome, IOS6, and various versions of Android.  IE10 is now also supported!
-* Ability to upload files as soon as they are selected, or "queue" them for uploading at user's request later
-* Display specific error messages from server on upload failure (hover over failed upload item)
-* Ability to auto-retry failed uploads
-* Option to allow users to manually retry a failed upload
-* Create your own file validator and/or use some default validators include with Fine Uploader
-* Receive callback at various stages of the upload process
-* Send any parameters server-side along with each file.
-* Upload directories via drag and drop (Chrome 21+).
-* [Include parameters in the query string OR the request body.](http://blog.fineuploader.com/2012/11/include-params-in-request-body-or-query.html)
-* Submit files to be uploaded via the API.
-* [Split up a file into multiple requests](http://blog.fineuploader.com/2012/12/file-chunkingpartitioning-is-now.html) (file chunking/partitioning).
-* [Resume failed/stopped uploads from previous sessions](http://blog.fineuploader.com/2013/01/resume-failed-uploads-from-previous.html)
-* [Delete uploaded files](http://blog.fineuploader.com/2013/01/delete-uploaded-file-in-33.html)
-* [CORS support](http://blog.fineuploader.com/2013/01/cors-support-in-33.html)
-* Upload any `Blob` objects via the API.
-* Easily set and enforce a maximum item limit.
-* [Upload images via paste (Chrome)](http://blog.fineuploader.com/2013/03/upload-image-via-paste-in-34.html).
-* [Standalone file & folder drag & drop module](docs/drag-and-drop.md).  Integrated by default into FineUploader mode.
-* [Perform async (non-blocking) tasks in callbacks that influence the associated file or files](http://blog.fineuploader.com/2013/05/callbacks-that-permit-asynchronous.html)
-* [Upload images directly from a mobile device's camera](http://blog.fineuploader.com/2013/05/upload-directly-via-camera-on-mobile.html)
-* [Retrieve statistics for uploaded files and receive callbacks on status changes](http://blog.fineuploader.com/2013/05/query-fine-uploader-for-upload-stats.html)
-* And many more!
-
-
-<br/>
-## Documentation Quick Reference ##
-If you are an experienced user who has already read the [Introduction](#introduction), the
-["Two Modes..." section](#fine-uploader-has-two-modes), and has followed the documentation wizard
-(starting with the ["Choose Your Path..."](#choose-your-path) section), you might be looking for a set of links that point
-you at the API, callbacks, options, etc for the purpose of reference.  Here you go:
-
-* [Server-side guidelines and documentation](docs/server.md)
-* [Server-side examples](https://github.com/Widen/fine-uploader-server)
-* [API: FineUploaderBasic mode](docs/api-fineuploaderbasic.md)
-* [API: FineUploader mode](docs/api-fineuploader.md)
-* [Options: FineUploaderBasic mode](docs/options-fineuploaderbasic.md)
-* [Options: FineUploader mode](docs/options-fineuploader.md)
-* [Callbacks](docs/callbacks.md)
-* [Promises - `qq.Promise`](docs/promise.md)
-* [qQuery - utility functions](docs/qquery.md)
-* [Styling Fine Uploader](docs/styling.md)
-* [Drag and Drop standalone module](docs/drag-and-drop.md)
-* [Feature Detection module](docs/feature-detection.md)
-* [IE Limitations](docs/limitations-ie.md)
-* [FAQ](docs/faq.md)
-* [Downloads](http://fineuploader.com/downloads.html)
-* [Support](http://fineuploader.com/support.html)
-* [Blog](http://blog.fineuploader.com)
-* [@fineuploader](https://twitter.com/fineuploader)
-* [Demo](http://fineuploader.com)
-
-
-<br/>
-## Fine Uploader Has Two Modes... ##
-You can use Fine Uploader in **FineUploader mode**, or in **FineUploaderBasic mode**.
-
-### FineUploaderBasic mode ###
-FineUploaderBasic mode is defined in the `qq.FineUploaderBasic` module in the code.  This is the base module for
-Fine Uploader, and provides all functions that do not involve UI components.  Choose this mode if you need very tight
-control over your uploader's UI.  If you choose this option, it is expected that you will provide all of your own UI, but
-Fine Uploader will do the rest.
-
-### FineUploader mode ###
-FineUploader mode is defined in the `qq.FineUploader` module in the code.  It inherits everything from FineUploaderBasic,
-plus it provides a customizable UI, including drag & drop, progress bars, status messages, a file list with color-coded status
-indicators, and other UI niceties.  Most developers will likely opt to use FineUploader.
-
-### jQuery plug-in ###
-Fine Uploader also provides an optional jQuery plug-in.  This simply wraps the native uploader code.  You can use either of
-the modes described above when using the jQuery plug-in via the `uploaderType` option.  More on the plug-in in the
-[jQuery plug-in section](docs/using-jquery-plugin.md).
-
-
-<br/>
-## Choose Your Path... ##
-Once you have decided how you will use Fine Uploader, click on the appropriate link below to get started.
-
-### jQuery plug-in for FineUploader mode users ###
-Start [here](docs/path-jquery-fineuploader.md).
-
-### jQuery plug-in for FineUploaderBasic mode users  ###
-Your journey begins [here](docs/path-jquery-fineuploaderbasic.md).
-
-### FineUploader mode users ###
-Look no further, your plan of action is described [here](docs/path-fineuploader.md).
-
-### FineUploaderBasic mode users ###
-I didn't forget about you!  Read on, starting [here](docs/path-fineuploaderbasic.md).
-
-
-<br/>
-### Troubleshooting ###
-If you can't get the uploader to work, please try the following steps
-before asking for help.
-
-If the upload doesn't complete, saying "failed":
-
-* Set the `debug` option of the FineUploader to true.
-* Open the page where you have a FineUploader.
-* Open developer console in your browser.
-* Try to upload the file. You should see a server response.
-
-It should be `{"success":true}` for completed requests. If it's not,
-then you have a problem with your server-side script.
-
-If you are having other issues, please read [the FAQ section](docs/faq.md) before posting a question or bug.
-
-
-<br/>
-### Issue Tracker ###
-Have a bug or feature request? Please [create an issue here on GitHub](https://github.com/Widen/fine-uploader/issues) 
-that conforms with [necolas's guidelines](https://github.com/necolas/issue-guidelines/blob/master/README.md).
-=======
 Version: 3.7.0 (Scheduled: Early July 2013)
 
 [![Build Status](https://www.travis-ci.org/Widen/fine-uploader.png)](https://www.travis-ci.org/Widen/fine-uploader?branch=develop) | [![Selenium Test Status](https://saucelabs.com/buildstatus/feltnerm)](https://saucelabs.com/u/feltnerm)
@@ -157,7 +15,6 @@
 ---
 
 Fine Uploader aims to make file-uploading on the web possible in every browser and mobile device. It is **cross-browser**, **dependency-free**, and **100% Javascript**. 
->>>>>>> 6132426c
 
 ### FineUploader is simple
 
@@ -188,7 +45,6 @@
 
 ### Interested?
 
-
 - [Dive in and download the latest release](http://fineuploader.com/downloads.html).
 - [Read the documentation](docs/documentation.md).
 - [Try out a demo](http://fineuploader.com/#demo).
