{% extends "_templates/base.html" %}
{% set page_title = "Drag and Drop" %}
{% block content %}
{% markdown %}

# Drag and Drop {: .page-header }

{{ alert("If you want the contents of any drop zone to be invisible until an item enters the drop zone,
simply ensure a `qq-hide-dropzone` attribute is present on the drop zone container.") }}

Fine Uploader's UI mode has drag & drop support built in.  The following contains information about that built-in
support.  Near the middle of this page, you can find instructions that will allow you to easily integrate Fine Uploader's
standalone drag & drop module into your project if you are using Fine Uploader's core mode only.

{{ alert("While dragging and dropping of _files_ is supported in many browsers,
Dragging and dropping of _folders_ is currently only supported in Chrome 21+ & Opera 15+", "default", "Note") }}

# Drag and Drop Standalone Module

If you are integrating Fine Uploader and utilizing FineUploaderBasic mode,
you are likely building you own UI entirely. In case you want to support drag
and drop of folders and files, you probably don't want to re-invent the wheel, since
Fine Uploader already has code to handle this in Fine Uploader mode.
Fine Uploader's drag & drop code has been moved into a standalone module, so
it can be easily integrated into your Fine Uploader Core mode app
(or even any non-Fine Uploader app). This following will explain how to utilize
this module.


{{
alert("This module is aimed at Fine Uploader Core mode integrators only. If
you are running this in UI mode, then take a look at the `dragAndDrop` options defined above.", "info")
}}

## Options

{% endmarkdown %}

{{ api_option("allowMultipleItems", "allowMultipleItems", "Set to `false` if you would to prevent the user from dropping more than one item at once.", "boolean", "`true`",)}}
{{ api_option("dropZoneElements", "dropZoneElements", "Specify all container elements that should be treated as drop zones.", "Array", "`[ ]`",)}}

{{api_parent_option("classes", "classes", "",
    (
        ("classes.dropActive", "dropActive", "Specify a CSS class to apply to drop zone(s) when a file has entered it.", "String", "''",),
    )
)}}

{% markdown %}
## Methods
{% endmarkdown %}

<<<<<<< HEAD
{{ events_table(
    (
        ("processingDroppedFiles", "", "Invoked when the module has started processing the set of dropped files."),
        ("processingDroppedFilesComplete", "Array of `Files`", "`HTMLElement` dropTarget" "Invoked when the module has finished processing.  The last parameter is the drop zone target element."),
        ("dropError", "`String` errorCode, `String` errorRelatedData",  "Called when processing the drop fails for any reason."),
        ("dropLog", "`String` message, `String` logLevel", "Invoked when a message is logged.")
    )
) }}
=======
{{ api_method("addExtraDropzone", "addExtraDropzone (element)", "Mark `element` as a drop zone.",
[
    {
        "name": "element",
        "type": "HTMLElement",
        "description": "The element to mark as a drop zone."
    }
], null) }}

{{ api_method("removeExtraDropzone", "removeExtraDropzone (element)", "Un-mark `element` as a drop zone.",
[
    {
        "name": "element",
        "type": "HTLMElement",
        "description": "The element to un-mark as a drop zone."
    }
], null) }}
>>>>>>> ea4e9b21

{% markdown %}
## Events

{% endmarkdown %}

{{
api_event("processingDroppedFiles", "processingDroppedFiles",
"Invoked when the module has started processing the set of dropped files.", [], [])
}}

{{
api_event("processingDroppedFilesComplete", "processingDroppedFilesComplete",
"""Invoked when the module has finished processing.
""",
[
    {
        "name": "files",
        "type": "Array",
        "description": "An array of proccesed files."
    },
])
}}

{{
api_event("dropError", "dropError",
"""Called when processing the drop fails for any reason.
""",
[
    {
        "name": "errorCode",
        "type": "String",
        "description": "The specific error code"
    },
    {
        "name": "errorRelatedData",
        "type": "String",
        "description": "Data related to the error."
    },
])
}}

{{
api_event("dropLog", "dropLog",
"""Invoked when a message is logged.
""",
[
    {
        "name": "message",
        "type": "String",
        "description": "The message to log."
    },
])
}}

{% markdown %}
### Methods
{% endmarkdown %}

{{ api_method("dispose", "dispose", "Tears down all drop zones associated with the dnd instance.") }}
{{ api_method("setupExtraDropzone", "setupExtraDropzone", "Call this to add an additional drop zone to the DnD instance. Not available if using the jQuery plug-in wrapper.",
[
    {
        "name": "element",
        "type": "HTMLElement",
        "description": "THe HTMLElement where the dropzone will be rendered inside of."
    }
])}}
{{ api_method("removeDropzone", "removeDropzone", "Call this to remove a drop zone from the DnD instance. Not available if using the jQuery plug-in wrapper.",
[
    {
        "name": "element",
        "type": "HTMLElement",
        "description": "THe HTMLElement where the dropzone will be remove from."
    }

]) }}

{% markdown %}
## jQuery Example

For jQuery users, a jQuery-wrapped DnD module is also available in the combined and minified Fine Uplpoader javascript file.
This jQuery wrapper follows the same conventions as the jQuery plug-in that wraps the uploader library.  To read more
about these conventions, please see the [Using jQuery plug-in]({{ URL_ROOT }}/integrating/modes/using-jquery-plugin.html) readme document.

There are a couple things to be aware of when using the DnD standalone module via the jQuery plug-in wrapper:
* The only API method available is `dispose`.  This restriction is in place since the other API functions don't really make sense in the context of a jQuery plug-in.
* The target of your plug-in instance takes the place of the `dropZoneElements` option.  Do not pass a `dropZoneElements` option, it will be ignored.

Here is the above example rewritten using the jQuery plug-in wrappers:

```javascript
$('#myDropZone').fineUploaderDnd({
    classes: {
        dropActive: "cssClassToAddToDropZoneOnEnter"
    }
})
    .on('processingDroppedFiles', function(event) {
        //TODO: display some sort of a "processing" or spinner graphic
    })
    .on('processingDroppedFilesComplete', function(event, files, dropTarget) {
        //TODO: hide spinner/processing graphic

        $('#fineUploaderBasicContainer').fineUploader('addFiles', files); //this submits the dropped files to Fine Uploader
    });

$('#fineUploaderBasicContainer').fineUploader({
    request: {
        endpoint: "server/uploadHandler"
    }
});
```

{{ alert("jQuery 1.7+ is required to use the `on` function.") }}

## Non-jQuery Example

If you are not utilizing jQuery, you can use the plain javascript DnD module.  Here is a simple example:

```javascript
var dragAndDropModule = new qq.DragAndDrop({
        dropZoneElements: [document.getElementById('myDropZone')],
        classes: {
          dropActive: "cssClassToAddToDropZoneOnEnter"
        },
        callbacks: {
          processingDroppedFiles: function() {
            //TODO: display some sort of a "processing" or spinner graphic
          },
          processingDroppedFilesComplete: function(files, dropTarget) {
            //TODO: hide spinner/processing graphic

            fineUploaderBasicInstance.addFiles(files); //this submits the dropped files to Fine Uploader
          }
        }
      }),

    fineUploaderBasicInstance = new qq.FineUploaderBasic({
    request: {
        endpoint: "server/uploadHandler"
    }
  });
```

[For more information, see the associated blog post](http://blog.fineuploader.com/2013/04/05/standalone-file-drag-drop-module-in-3-5/)

{% endmarkdown %}
{% endblock %}<|MERGE_RESOLUTION|>--- conflicted
+++ resolved
@@ -49,16 +49,6 @@
 ## Methods
 {% endmarkdown %}
 
-<<<<<<< HEAD
-{{ events_table(
-    (
-        ("processingDroppedFiles", "", "Invoked when the module has started processing the set of dropped files."),
-        ("processingDroppedFilesComplete", "Array of `Files`", "`HTMLElement` dropTarget" "Invoked when the module has finished processing.  The last parameter is the drop zone target element."),
-        ("dropError", "`String` errorCode, `String` errorRelatedData",  "Called when processing the drop fails for any reason."),
-        ("dropLog", "`String` message, `String` logLevel", "Invoked when a message is logged.")
-    )
-) }}
-=======
 {{ api_method("addExtraDropzone", "addExtraDropzone (element)", "Mark `element` as a drop zone.",
 [
     {
@@ -76,7 +66,6 @@
         "description": "The element to un-mark as a drop zone."
     }
 ], null) }}
->>>>>>> ea4e9b21
 
 {% markdown %}
 ## Events
@@ -97,6 +86,11 @@
         "name": "files",
         "type": "Array",
         "description": "An array of proccesed files."
+    },
+    {
+        "name": "dropTarget",
+        "type": "HTMLElement",
+        "description": "The target where this event originated from."
     },
 ])
 }}
