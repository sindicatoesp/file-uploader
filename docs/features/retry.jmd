{% extends "_templates/base.html" %}
{% set page_title = "Retrying Uploads" %}
{% block content %}
{% markdown %}

# Retrying Uploads {: .page-header }

<<<<<<< HEAD
## Options

### `retry` option (core mode)

{{ options_table(
    (
        ("autoAttemptDelay", "`Number`", "5", "The number of seconds to wait between auto retry attempts."),
        ("enableAuto", "`Boolean`", "`false`", "Enable or disable retrying uploads that receive any error or non-200 response."),
        ("maxAutoAttempts", "`Number`", "3", "The maximum number of times to attempt to retry a failed upload."),
        ("preventRetryResponseProperty", "`String`", "'preventRetry'", "This property will be looked for in the server response and, if found and `true`, will indicate that no more retries should be attempted for this item."),
    )
) }}


### `retry` option (UI mode)
Note that all core mode options are also available.

{{ options_table(
    (
        ("showAutoRetryNote", "`Boolean`", "true", "If set to true, a status message will appear next to the file or `Blob` during automatic retry attempts."),
        ("autoRetryNote", "`String`", "'Retrying {retryNum}/{maxAuto}...'", "The text of the note that will optionally appear next to the file or `Blob` during automatic retry attempts. Ignored if `showAutoRetryNote` is false."),
        ("showButton", "`Boolean`", "false", "If true, a button/link will appear next to a failed file or `Blob` after all retry attempts have been exhausted, assuming the server has not prohibited further retry attempts via the `preventRetryResponseProperty`. This button/link will allow the user to manually order the uploader to make another attempt at uploading the failed file or `Blob`. Note that this operation does respect the `maxConnections` value, so if all connections are accounted for, the retry attempt will be queued until a connection opens up.")
    )
) }}


## Events

{{ events_table(
    (
        ("autoRetry", "`Integer` id, `String` name, `Integer` attemptNumber", "Called before each automatic retry attempt for a failed item."),
        ("manualRetry", "`Integer` id, `String` name, `Integer` attemptNumber", "Called before each manual retry attempt for a failed item. Return `false` to prevent this and all future retry attempts associated with the item."),
    )
) }}

## Methods

{{ methods_table(
    (
        ("retry", "`Integer` id", "", "Try uploading the specific item again."),
    )
) }}

## Example

=======
>>>>>>> ea4e9b21
Fine Uploader will automatically attempt to retry an upload if the `enableAuto` option is set to `true`:

```javascript
$("#fine-uploader").fineUploader({
    // ..
    retry: {
        enableAuto: true
    }
}).on('autoRetry', function (event, id, name, attemptNumber) {

});
```

{{ alert("jQuery 1.7+ is required to use the `on` function.") }}


{% endmarkdown %}
{% endblock %}<|MERGE_RESOLUTION|>--- conflicted
+++ resolved
@@ -5,54 +5,6 @@
 
 # Retrying Uploads {: .page-header }
 
-<<<<<<< HEAD
-## Options
-
-### `retry` option (core mode)
-
-{{ options_table(
-    (
-        ("autoAttemptDelay", "`Number`", "5", "The number of seconds to wait between auto retry attempts."),
-        ("enableAuto", "`Boolean`", "`false`", "Enable or disable retrying uploads that receive any error or non-200 response."),
-        ("maxAutoAttempts", "`Number`", "3", "The maximum number of times to attempt to retry a failed upload."),
-        ("preventRetryResponseProperty", "`String`", "'preventRetry'", "This property will be looked for in the server response and, if found and `true`, will indicate that no more retries should be attempted for this item."),
-    )
-) }}
-
-
-### `retry` option (UI mode)
-Note that all core mode options are also available.
-
-{{ options_table(
-    (
-        ("showAutoRetryNote", "`Boolean`", "true", "If set to true, a status message will appear next to the file or `Blob` during automatic retry attempts."),
-        ("autoRetryNote", "`String`", "'Retrying {retryNum}/{maxAuto}...'", "The text of the note that will optionally appear next to the file or `Blob` during automatic retry attempts. Ignored if `showAutoRetryNote` is false."),
-        ("showButton", "`Boolean`", "false", "If true, a button/link will appear next to a failed file or `Blob` after all retry attempts have been exhausted, assuming the server has not prohibited further retry attempts via the `preventRetryResponseProperty`. This button/link will allow the user to manually order the uploader to make another attempt at uploading the failed file or `Blob`. Note that this operation does respect the `maxConnections` value, so if all connections are accounted for, the retry attempt will be queued until a connection opens up.")
-    )
-) }}
-
-
-## Events
-
-{{ events_table(
-    (
-        ("autoRetry", "`Integer` id, `String` name, `Integer` attemptNumber", "Called before each automatic retry attempt for a failed item."),
-        ("manualRetry", "`Integer` id, `String` name, `Integer` attemptNumber", "Called before each manual retry attempt for a failed item. Return `false` to prevent this and all future retry attempts associated with the item."),
-    )
-) }}
-
-## Methods
-
-{{ methods_table(
-    (
-        ("retry", "`Integer` id", "", "Try uploading the specific item again."),
-    )
-) }}
-
-## Example
-
-=======
->>>>>>> ea4e9b21
 Fine Uploader will automatically attempt to retry an upload if the `enableAuto` option is set to `true`:
 
 ```javascript
