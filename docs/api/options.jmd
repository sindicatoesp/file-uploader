--- conflicted
+++ resolved
@@ -2,28 +2,6 @@
 {% set page_title = "Core Options" %}
 
 {% block sidebar %}
-<<<<<<< HEAD
-<ul class="nav nav-tabs nav-stacked">
-    <li><a href="#core_1"><b>Core</b></a></li>
-    <li><a href="#blobs-option">blobs</a></li>
-    <li><a href="#camera-option">camera</a></li>
-    <li><a href="#chunking-option_1">chunking</a></li>
-    <li><a href="#chunkingparamnames-option">chunking.paramNames</a></li>
-    <li><a href="#cors-option">cors</a></li>
-    <li><a href="#deletefile-option_1">deleteFile</a></li>
-    <li><a href="#extrabuttons-option">extraButtons</a></li>
-    <li><a href="#messages-option_1">messages</a></li>
-    <li><a href="#paste-option_1">paste</a></li>
-    <li><a href="#resume-option_1">resume</a></li>
-    <li><a href="#resumeparamnames-option">resume.paramNames</a></li>
-    <li><a href="#retry-option_1">retry</a></li>
-    <li><a href="#request-option_1">request</a></li>
-    <li><a href="#session-option">session</a></li>
-    <li><a href="#text-option_1">text</a></li>
-    <li><a href="#validation-option">validation</a></li>
-    <li><a href="#validationimage-option">validation.image</a></li>
-</ul>
-=======
 <div id="sidebar-accordion" class="accordion">
 </div>
 {% endblock %}
@@ -38,8 +16,6 @@
     renderOptionsSidebarNav(['core']);
 });
 </script>
->>>>>>> ea4e9b21
-{% endblock %}
 
 {% block content %}
 <div class="all-options">
@@ -54,24 +30,7 @@
 ## Core
 {% endmarkdown %}
 
-<<<<<<< HEAD
-{{ options_table(
-    (
-        ("autoUpload", "`Boolean`", "`true`", "Set to `false` if you want to be able to upload queued items later by calling the `uploadStoredFiles()` method."),
-        ("button", "`HTMLElement`", "`null`", "Specify an element to use as the 'select files' button. Cannot be a `<button>` ([#33](https://github.com/Widen/fine-uploader/issues/33))"),
-        ("debug", "`Boolean`", "`false`", "This will result in log messages being written to the [`window.console`](https://developer.mozilla.org/en-USDOM/console.log) object"),
-        ("disableCancelForFormUploads", "`Boolean`", "`false`", "When `true` the cancel link does not appear next to files when the form uploader is used."),
-        ("formatFileName", "`Function`", "", "Provide a function to control the display of file names.  The default function limits the name displayed in the UI to 33 characters plus 3 ellipses separating the first and last several characters.  The unformatted file name is passed into the function when it is invoked."),
-        ("maxConnections", "`Number`", "`3`", "Maxmimum allowable concurrent requests"),
-        ("multiple", "`Boolean`", "`true`", "When `false` this will prevent the user from simultaneously selecting or dropping more than one item."),
-        ("showMessage", "`Function` message", "", "Provide a (promissory) function here to display a message to the user when the uploader receives an error or the user attempts to leave the page."),
-        ("showConfirm", "`Function` message", "", "Provide a (promissory) function here to prompt the user to confirm deletion of a file."),
-        ("showPrompt", "`Function` message", "", "Provide a (promissory) function here to prompt the user for a filename when pasting file(s)."),
-    )
-) }}
-=======
 {{ api_option("autoUpload", "autoUpload", "Set to `false` if you want to be able to upload queued items later by calling the `uploadStoredFiles()` method.", "Boolean", "true") }}
->>>>>>> ea4e9b21
 
 {{ api_option("button", "button", "Specify an element to use as the 'select files' button. Cannot be a `<button>` ([#33](https://github.com/Widen/fine-uploader/issues/33))", "HTMLElement", "null") }}
 
@@ -83,7 +42,7 @@
 
 {{ api_option("maxConnections", "maxConnections", "Maxmimum allowable concurrent requests", "Integer", "3") }}
 
-{{ api_option("multiple", "multiple", "When true this will prevent the user from simultaneously selecting or dropping more than one item.", "Boolean", "true") }}
+{{ api_option("multiple", "multiple", "When false this will prevent the user from simultaneously selecting or dropping more than one item.", "Boolean", "true") }}
 
 {{ api_option("showMessage", "showMessage", "Provide a function here to display a message to the user when the uploader receives an error or the user attempts to leave the page. The provided function may return a promise if one wishes to do asynchronous work whilst waiting for user input.", "Function", "") }}
 
@@ -121,24 +80,9 @@
 
 {{ api_parent_option("cors", "cors", "",
     (
-<<<<<<< HEAD
-        ("emptyError", "`String`", "'{file} is empty, please select files again without it.'", "Text passed to the error event handler if a submitted item is zero bits."),
-        ("sizeError", "`String`", "'{file} is too large, maximum file size is {sizeLimit}.'", "Text passed to the error event handler if a submitted item is too large."),
-        ("typeError", "`String`", "'{file} has an invalid extension. Valid extension(s): {extensions}.'", "Text passed to the error event handler if an invalid file type is detected."),
-        ("maxHeightImageError", "`String`", "'Image is too tall.'", "Text passed to the error event handler if an image is too tall."),
-        ("maxWidthImageError", "`String`", "'Image is too wide.'", "Text passed to the error event handler if an image is too wide."),
-        ("minHeightImageError", "`String`", "'Image is not tall enough.'", "Text passed to the error event handler if an image is not tall enough."),
-        ("minWidthImageError", "`String`", "'Image is not wide enough.'", "Text passed to the error event handler if an image is not wide enough."),
-        ("minSizeError", "`String`", "'{file} is too small, minimum file size is {minSizeLimit}.'", "Text passed to the error event handler if the item is too small."),
-        ("noFilesError", "`String`", "'No files to upload.'", "Text passed to the error event handler if any empty array of items is submitted."),
-        ("onLeave", "`String`", "'The files are being uploaded, if you leave now the upload will be canceled.'", "Text displayed to the user when they attempt to leave the page while uploads are still in progress."),
-        ("retryFailTooManyItemsError", "`String`", "'Retry failed - you have reached your file limit.'", "Text passed to the error event handler if a retry attempt is declared a failed due to a violation of the `validation.itemLimit` rule."),
-        ("tooManyItemsError", "`String`", "'Too many items ({netItems}) would be uploaded.  Item limit is {itemLimit}.'", "Text passed to the error event handler if a submit is ignored due to a violation of the `validation.itemLimit` rules."),
-=======
         ("cors.allowXdr", "allowXdr", "Enable or disable cross-origin requests from IE9 and older where [XDomainRequest](https://developer.mozilla.org/en-US/docs/HTTP/Access_control_CORS#Note) must be used.", "Boolean", "false",),
         ("cors.expected", "expected", "Enable or disable cross-domain requests.", "Boolean", "false",),
         ("cors.sendCredentials", "sendCredentials", "Enable or disable sending credentials along with each cross-domain request. Ignored if `allowXdr` is `true` and IE9 is being used.", "Boolean", "false",),
->>>>>>> ea4e9b21
     )
 )
 }}
@@ -173,7 +117,7 @@
         ("messages.minWidthImageError", "minWidthImageError", "Text passed to the error event handler if an image is not wide enough.", "String", "Image is not wide enough.",),
         ("messages.minSizeError", "minSizeError", "Text passed to the error event handler if the item is too small.", "String", "{file} is too small, minimum file size is {minSizeLimit}.",),
         ("messages.noFilesError", "noFilesError", "Text passed to the error event handler if any empty array of items is submitted.", "String", "No files to upload.",),
-        ("messages.onLeave", "onLeave", "Text displayed to the user when they attempt to leave the page while uploads are still in progress.", "String", "The files are being uploaded, if you leave now the upload will be cancelled.",),
+        ("messages.onLeave", "onLeave", "Text displayed to the user when they attempt to leave the page while uploads are still in progress.", "String", "The files are being uploaded, if you leave now the upload will be canceled.",),
         ("messages.retryFailTooManyItemsError", "retryFailTooManyItemsError", "Text passed to the error event handler if a retry attempt is declared a failed due to a violation of the `validation.itemLimit` rule.", "String", "Retry failed - you have reached your file limit.",),
         ("messages.sizeError", "sizeError", "Text passed to the error event handler if a submitted item is too large.", "String", "{file} is too large, maximum file size is {sizeLimit}.",),
         ("messages.tooManyItemsError", "tooManyItemsError", "Text passed to the error event handler if a submit is ignored due to a violation of the `validation.itemLimit` rules.", "String", "Too many items ({netItems}) would be uploaded.  Item limit is {itemLimit}.",),
@@ -184,15 +128,8 @@
 
 {{ api_parent_option("paste", "paste", "",
     (
-<<<<<<< HEAD
-        ("autoAttemptDelay", "`Number`", "`5`", "The number of seconds to wait between auto retry attempts."),
-        ("enableAuto", "`Boolean`", "`false`", "Enable or disable retrying uploads that receive any error or non-200 response."),
-        ("maxAutoAttempts", "`Number`", "`3`", "The maximum number of times to attempt to retry a failed upload."),
-        ("preventRetryResponseProperty", "`String`", "`'preventRetry'`", "This property will be looked for in the server response and, if found and `true`, will indicate that no more retries should be attempted for this item."),
-=======
         ("paste.defaultName", "defaultName", "The default name given to pasted images.", "String", "pasted_image",),
         ("paste.targetElement", "targetElement", "Enable this feature by providing any `HTMLElement` here.", "HTMLElement", "null",),
->>>>>>> ea4e9b21
     )
 )
 }}
@@ -210,50 +147,17 @@
 
 {{ api_parent_option("retry", "retry", "",
     (
-<<<<<<< HEAD
-        ("endpoint", "`String`", "`'/server/upload'`", "The endpoint to send upload requests to."),
-        ("params", "`Object`", "`{}`", "The parameters that shall be sent with each upload request."),
-        ("paramsInBody", "`Boolean`", "`true`", "Enable or disable sending parameters in the request body. If `false`, parameters are sent in the URL. Otherwise, parameters are sent in the request body."),
-        ("customHeaders", "`Object`", "`{}`", "Additional headers sent along with each upload request."),
-        ("forceMultipart", "`Boolean`", "`true`", "Force all uploads to use multipart encoding"),
-        ("inputName", "`String`", "`'qqfile'`", "The attribute of the input element which will contain the file name. Not applicable to non AJAX uploads."),
-        ("uuidName", "`String`", "`'qquuid'`", "The name of the parameter the uniquely identifies each associated item. The value is a [Level 4 UUID](http://en.wikipedia.org/wiki/Universally_unique_identifier#Version_4_.28random.29)."),
-        ("totalFileSizeName", "`String`", "`'qqtotalfilesize'`", "The name of the parameter passed that specifies the total file size in bytes."),
-        ("filenameParam", "`String`", "`'qqfilename'`", "The name of the parameter passed if the original filename has been editied or a `Blob` is being sent."),
-    )
-) }}
-
-----
-
-### `session` option
-
-See the [Initial File List feature page](../features/session.html) for more details.
-
-{{ options_table(
-    (
-        ("endpoint", "`String`", "`null`", "If non-null, Fine Uploader will send a GET request on startup to this endpoint, expecting a JSON response containing data about the initial file list to populate."),
-        ("params", "`Object`", "`{}`", "Any parameters you would like passed with the associated GET request to your server."),
-        ("customHeaders", "`Object`", "`{}`", "Any additional headers you would like included with the GET request sent to your server.  Ignored in IE9 and IE8 if the endpoint is cross-origin."),
-        ("refreshOnReset", "`Boolean`", "`true`", "Set this to `false` if you do not want the file list to be retrieved from the server as part of a reset."),
-    )
-) }}
-
-----
-
-### `text` option
-=======
-        ("retry.autoAttemptsDelay", "autoAttemptsDelay", "The number of seconds to wait between auto retry attempts.", "Integer", "5",),
+        ("retry.autoAttemptDelay", "autoAttemptsDelay", "The number of seconds to wait between auto retry attempts.", "Integer", "5",),
         ("retry.enableAuto", "enableAuto", "Enable or disable retrying uploads that receive any error or non-200 response.", "Boolean", "false",),
         ("retry.maxAutoAttempts", "maxAutoAttempts", "The maximum number of times to attempt to retry a failed upload.", "Integer", "3",),
         ("retry.preventRetryResponseProperty", "preventRetryResponseProperty", "This property will be looked for in the server response and, if found and `true`, will indicate that no more retries should be attempted for this item.", "String", "preventRetry",),
     )
 )
 }}
->>>>>>> ea4e9b21
 
 {{ api_parent_option("request", "request", "",
     (
-        ("request.customHeaders", "customHeaders", "Additional headers sent along with each POST request.", "Object", "{}",),
+        ("request.customHeaders", "customHeaders", "Additional headers sent along with each upload request.", "Object", "{}",),
         ("request.endpoint", "endpoint", "The endpoint to send upload requests to.", "String", "/server/upload",),
         ("request.filenameParam", "filenameParam", "The name of the parameter passed if the original filename has been editied or a `Blob` is being sent.", "String", "qqfilename",),
         ("request.forceMultipart", "forceMultipart", "Force all uploads to use multipart encoding", "Boolean", "true",),
@@ -266,26 +170,27 @@
 )
 }}
 
+{{ api_parent_option("session", "session", "See the [Initial File List feature page](../feature/session.html) for more details.",
+    (
+        ("session.customHeaders", "customHeaders", "Any additional headers you would like included with the GET request sent to your server. Ignored in IE9 and IE8 if the endpoint is cross-origin.", "Object", "{}",),
+        ("session.endpoint", "endpoint", "If non-null, Fine Uploader will send a GET request on startup to this endpoint, expecting a JSON response containing data about the initial file list to populate.", "String", "null",),
+        ("session.params", "params", "Any parameters you would like passed with the associated GET request to your server.", "Object", "{}",),
+        ("session.refreshOnRequest", "refreshOnRequest", "Set this to `false` if you do not want the file list to be retrieved from the server as part of a reset.", "Boolean", "true",),
+    )
+)
+}}
+
 {{ api_parent_option("text", "text", "",
     (
-<<<<<<< HEAD
-        ("acceptFiles", "Comma-separted list of MIME types", "`null`", "Used by the file selection dialog. Restrict the valid file types that appear in the selection dialog by listing valid content-type specifiers here. See docs on the [accept attribute of the `<input>` element](https://developer.mozilla.org/en-US/docs/Web/HTML/Element/Input)"),
-        ("allowedExtensions", "Array of Strings", "`[]`", "Specify file valid file extensions here to restrict uploads to specific types."),
-        ("itemLimit", "`Number`", "`0`", "Maximum number of items that can be potentially uploaded in this session. Will reject all items that are added or retried after this limit is reached."),
-        ("minSizeLimit", "`Number`", "`0`", "The minimum allowable size, in bytes, for an item."),
-        ("sizeLimit", "`Number`", "`0`", "The maximum allowable size, in bytes, for an item."),
-        ("stopOnFirstInvalidFile", "`Boolean`", "`true`", "When `true` the first invalid item will stop processing further files.")
-=======
         ("text.defaultResponseError", "defaultResponseError", "In the event of non-200 response from the server sans the 'error' property, this message will be passed to the 'error' event handler.", "String", "Upload failure reason unknown",),
         ("text.sizeSymbols", "sizeSymbols", "Symbols used to represent file size, in ascending order.", "Array", "['kB', 'MB', 'GB', 'TB', 'PB', 'EB']",),
->>>>>>> ea4e9b21
     )
 )
 }}
 
 {{ api_parent_option("validation", "validation", "",
     (
-        ("validation.acceptFiles", "acceptFiles", "Used by the file selection dialog. Restrict the valid file types that appear in the selection dialog by listing valid content-type specifiers here. See docs on the [accept attribute of the `<input>` element](https://developer.mozilla.org/en-USHTML/Element/Input)", "Comma-delimited list of valid MIMEtypes", "null",),
+        ("validation.acceptFiles", "acceptFiles", "Used by the file selection dialog. Restrict the valid file types that appear in the selection dialog by listing valid content-type specifiers here. See docs on the [accept attribute of the `<input>` element](https://developer.mozilla.org/en-US/docs/Web/HTML/Element/Input)", "Comma-delimited list of valid MIMEtypes", "null",),
         ("validation.allowedExtensions", "allowedExtensions", "Specify file valid file extensions here to restrict uploads to specific types.", "Array", "[]",),
         ("validation.itemLimit", "itemLimit", "Maximum number of items that can be potentially uploaded in this session. Will reject all items that are added or retried after this limit is reached.", "Integer", "0",),
         ("validation.minSizeLimit", "minSizeLimit", "The minimum allowable size, in bytes, for an item.", "Integer", "0",),
