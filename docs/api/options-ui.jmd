--- conflicted
+++ resolved
@@ -32,29 +32,13 @@
 Any options that exist in Core mode also exist in UI mode, and, in most cases,
 can be overridden.
 
-<<<<<<< HEAD
-{{ options_table(
-    (
-        ("element", "`String`", "`null`", "Container for the default drop zone"),
-        ("listElement", "`String`", "`null`", "Container for the item list."),
-        ("multiple", "`Boolean`", "`true`", "When `false` this will prevent the user from simultaneously
-        selecting or dropping more than one item. Dropping or selecting another item will clear the upload list.
-        If another is already uploading, it will be canceled. To ignore rather than cancel, simply
-        return `false` in the 'validate' or 'submit' event handlers."),
-        ("template", "`String` or `Element`", "'qq-template'", "This points to the script tag that contains the
-        template to use for one or more Fine Uploader UI instances.  You can either specify a string, which is the
-        element ID (the ID of the script tag on the page) or an `Element` that points to the script tag."),
-    )
-) }}
-=======
 {% endmarkdown %}
->>>>>>> ea4e9b21
 
 {{ api_option("element", "element", "Container for the default drop zone", "String", "null") }}
 
 {{ api_option("listElement", "listElement", "Container for the item list.", "String", "null") }}
 
-{{ api_option("multiple", "multiple", "When `false` this will prevent the user from simultaneously selecting or dropping more than one item. Dropping or selecting another item will clear the upload list. If another is already uploading, it will be cancelled. To ignore rather than cancel, simply return `false` in the 'validate' or 'submit' event handlers.", "Boolean", "true") }}
+{{ api_option("multiple", "multiple", "When `false` this will prevent the user from simultaneously selecting or dropping more than one item. Dropping or selecting another item will clear the upload list. If another is already uploading, it will be canceled. To ignore rather than cancel, simply return `false` in the 'validate' or 'submit' event handlers.", "Boolean", "true") }}
 
 {{ api_option("template", "template", "This points to the script tag that contains the template to use for one or more Fine Uploader UI instances.  You can either specify a string, which is the element ID (the ID of the script tag on the page) or an `Element` that points to the script tag.", "String or Element", "qq-template") }}
 
