{% extends "_templates/base.html" %}
{% set page_title = "Methods" %}

{% block title %}Methods - Fine Uploader Documentation{% endblock %}

{% block sidebar %}
<div id="sidebar-accordion" class="accordion">
</div>
{% endblock %}

{% block js_head %}
<script src="{{ ASSETS }}/js/main.js"></script>
{% endblock %}

{% block js_footer %}
<script type="text/javascript">
$(document).ready(function() {
    renderMethodsSidebarNav(['core', 'ui']);
});
</script>
{% endblock %}

{% block content %}
{% markdown %}
# Methods <small>Traditional</small> {: .page-header }
{% endmarkdown %}

<div class="all-methods data-spy="scroll" data-target="">
<div class="methods-core">
{% markdown %}
## Core
{% endmarkdown %}
{{ api_method("addFiles", "addFiles (files[, params[, endpoint]])", "Submit one or more File objects to the uploader",
[
        {
            "name": "files",
            "type": "Array",
            "description": "An array of `File`s or `<input>` `HTMLElements`"
        },
    {
        "name": "params",
        "type": "Object",
        "description": "A set of parameters to send with the file to be added"
    },
    {
        "name": "endpoint",
        "type": "String",
        "description": "The endpoint to send this file to"
    }
]) }}

<<<<<<< HEAD
{{ methods_table(
    (
        ("addFiles", "filesOrInputs[, params[, endpoint]]", "", "Submit one or more `File` objects to the uploader. Accepts `File`s, `<input>` elements, or a collection of any of those two types."),
        ("addBlobs", "blobDataArray[, params[, endpoint]]", "", "Submit one or more `Blob` or `BlobData` objects to the uploader. See below for a spec of a `BlobData` object."),
        ("cancel", "`Integer` id", "", "Cancel the queued or currently uploading item with the corresponding id"),
        ("cancelAll", "", "", "Cancel all queued or currently uploading items"),
        ("clearStoredFiles", "", "", "Clears the internal list of stored items. Only applies with `autoUpload` is `false`"),
        ("continueUpload", "`Integer` id", "`Boolean`", "Attempts to continue a paused upload.  Returns `true` if the attempt was successful."),
        ("deleteFile", "`Integer` id", "", "Delete the file with the corresponding id off the server"),
        ("drawThumbnail", "`Integer` id, `<img>` or `<canvas>` targetContainer[, `Integer` maxSize][, `Boolean` fromServer]",
        "`qq.Promise`", "Draws a thumbnail.  If you set the `fromServer` parameter to false, or leave it `undefined`,
        a preview will be generated from the `Blob`/`File` provided by the browser.  If client-side preview generation is
        not supported by the browser, or if you specify `true` for the `fromServer` option, a thumbnail based on the
        server `thumbnailUrl` from your server's upload response will be displayed on the `targetContainer`.  You can
        also optionally specify a maximum height/width for the thumbnail.  The returned promise will be fulfilled by
        passing the container back into the success callback after the thumbnail has rendered.  If the thumbnail
        cannot be generated, failure callbacks will be invoked instead, passing the container and an error message."),
        ("getButton", "`Integer` id", "`HTMLElement`", "Returns the button container element associated with a file,
        or undefined if the file was not submitted via a Fine Uploader controlled upload button."),
        ("getFile", "`Integer` id", "`File` or `Blob`", "Returns the item associated with the id. File API browsers only"),
        ("getInProgress", "", "", "Returns the number of items that are either currently uploading or queued. If called inside of the 'cancel' event handler this method will return a value that includes the upload associated with the 'cancel' event handler. This is because the upload will not be canceled until the event handler returns."),
        ("getName", "`Integer` id", "`String`", "Returns the name of the item with the associated id"),
        ("getNetUploads", "", "`Number`", "Returns the number of items that have both been successfully uploaded and not deleted."),
        ("getRemainingAllowedItems", "", "`Integer`", "Returns the number of remaining allowed items that may be
        submitted for upload.  This takes into account the `validation.itemLimit`.  This will return `null`
        if an `itemLimit` is not set."),
        ("getResumableFilesData", "", "`Array`", "Returns the array of potentially resumable items. Each resumable file is represented by an object with the following properties: `name`: filename, `size`: size, `uuid`: unique id, `partIdx`: index of the part where the resume will start from."),
        ("getSize", "`Integer` id", "`String`", "Return the size of the item  with the associated id"),
        ("getUploads", "`Object` filter", "`Array` or `Object`", "Return information about all the items that have been submitted to the uploader. The objects being iterated over will have the following properties: `id`, `uuid`, `originalName`, `name`, `status`, and `size`.  For information on filtering via the `filter` parameter, see the [upload status feature page](../features/statistics-and-status-updates.html)."),
        ("getUuid", "`Integer` id", "`String`", "Retrieve the UUID of the item with the associated id"),
        ("log", "`String` message", "", "Output a message to the JavaScript console, if possible."),
        ("pauseUpload", "`Integer` id", "`Boolean`", "Attempts to pause an in-progress upload.  Returns `true` if the attempt was successful."),
        ("reset", "", "", "Reset Fine Uploader"),
        ("retry", "`Integer` id", "", "Try uploading a specific item again"),
        ("setEndpoint", "`String` endpointPath[, `Number || HTMLElement ` idOrButton]", "", "Modify the location where
        upload requests should be directed. he endpoint for a specific file or blob can be changed by passing in an
        optional `id` or `button` parameter.  An id will always be a number and refers to a specific file.  A button will
        always be an `HTMLElement` and refers to a specific 'extra' button element contributed via the options."),
        ("setDeleteFileEndpoint", "`String` endpointPath[, `Integer` id]", "", "Modify the location where upload requests should be directed. To change for a specific item pass in a value for the `id` parameter"),
        ("setDeleteFileParams", "`Object` newParams[, `Integer` id]", "", "Set the parameters for the delete request"),
        ("setName", "`Integer` id, `String` newName", "", "Provide an alternative name for the associated item"),
        ("setParams", "`Object` newParams[, `Integer` id]", "", "Set the parameters along with the upload request"),
        ("setUuid", "`Integer` id, `String` newUuid", "", "Set the UUID for the item with the associated id."),
        ("uploadStoredFiles", "", "", "Begin uploading all queued items. `NoFilesError` if there are no items to upload."),
    )
) }}

### `blobData` objects

These are simple JS objects that have the following properties:

```javascript
{
    "name": "", /* The name of the blob */
    "blob", "" /* The value of the bytes of the Blob object being uploaded */
}
```

{{ alert(
"""For more information on `File` and `Blob` objects, see the W3C's
[File Specification](http://www.w3.org/TR/FileAPI/#dfn-file) and
[Blob Specification](http://www.w3.org/TR/FileAPI/#dfn-Blob).""", "info", "Info:") }}
=======
{{ api_method("addBlobs", "addBlobs (blobs[, params[, endpoint]])", "Submit one or more Blob objects to the uploader.
>>>>>>> ea4e9b21

A `BlobData` object:

| Property | Description |
| -------- | :---------- |
| name     | the name of the `Blob` |
| blob     | the bytes of the `Blob` object being uploaded | {: .table }

",
[
    {
        "name": "blobs",
        "type": "Array",
        "description": "An array of `Blob` or `BlobData` objects."
    },
    {
        "name": "params",
        "type": "Object",
        "description": "A set of parameters to send with the file to be added"
    },
    {
        "name": "endpoint",
        "type": "String",
        "description": "The endpoint to send this file to"
    }
]) }}

{{ api_method("cancel", "cancel (id)", "Cancel the queued or currently uploading item which corresponds to the `id`.",
[
    {
        "name": "id",
        "type": "Integer",
        "description": "The file's id"
    }
]) }}

{{ api_method("cancelAll", "cancelAll ()", "Cancels all queued or currently uploading items.") }}

{{ api_method("clearStoredFiles", "clearStoredFiles ()", "Clears the internal list of stored items. Only applies when `autoUpload` is `false`") }}

{{ api_method("continueUpload", "continueUpload (id)", "Attempts to continue a paused upload.",
[
    {
        "name": "id",
        "type": "Integer",
        "description": "A file id"
    }
],
[
    {
        "type": "Boolean",
        "description": "`true` if attempt was successful."
    }
]) }}

{{ api_method("deleteFile", "deleteFile (id)", "",
[
    {
        "name": "id",
        "type": "Integer",
        "description": "Send a delete request to the server for the corresponding file id."
    }
]) }}

{{ api_method("drawThumbnail", "drawThumbnail (id, targetContainer[, maxSize[, fromServer]])",
"Draws a thumbnail.",
[
    {
        "name": "id",
        "type": "Integer",
        "description": "The id of the image file."
    },
    {
        "name": "targetContainer",
        "type": "HTMLElement",
        "description": "The element where the image preview will be drawn. Must be either an `<img>` or `<canvas>` element."
    },
    {
        "name": "maxSize",
        "type": "Integer",
        "description": "The maximum dimensions (for width and height) you will allow this image to scale to."
    },
    {
        "name": "fromServer",
        "type": "Boolean",
        "description": "`true` if the image data will come as a response from the server rather than be generated client-side."
    }
],
[
    {
        "type": "qq.Promise",
        "description": "Fullfill by passing the container back into the success callback after the thumbnail has been rendered. If the thumbnail cannot be rendered, failure callbacks will be invoked instead, passing the container and an error message."
    }

]) }}
{{ api_method("getButton", "getButton (id)", "Returns the button container element associated with a file",
[
    {
        "name": "id",
        "type": "Integer",
        "description": "The file id"
    }
],
[
    {
        "type": "HTMLElement",
        "description": "The button container element associated with a file, or `undefined` if the file was not submitted via a Fine Uploader controlled upload button."
    }

]) }}

{{ api_method("getFile", "getFile (id)", "Returns the file identified by the id. File API browsers only.",
[
    {
        "name": "id",
        "type": "Integer",
        "description": "The file id."
    }
],
[
    {
        "type": "File or Blob",
        "description": "A `File` or `Blob` object."
    }

]) }}

{{ api_method("getInProgress", "getInProgress ()", "Returns the number of items that are either currently uploading or queued. If called inside of a `cancel` event handler, then this method will return a value that includes the upload associated with the `cancel` event handler. This is because the upload will not be cancelled until the event handler returns.", none, [
    {
        "type": "Integer",
        "description": "The number of items that are currently uploading or queued."
    }
]) }}

{{ api_method("getName", "getName (id)", "Returns the name of the file with the associated id.",
[
    {
        "name": "id",
        "type": "Integer",
        "description": "The file id"
    }
],
[
    {
        "type": "String",
        "description": "Returns the name of the file identified by the id."
    }

]) }}

{{ api_method("getNetUploads", "getNetUploads ()", "Get the number of items that have been successfully uploaded and have not been deleted.", null,
[
    {
        "type": "Integer",
        "description": "The number of items that have been successfully uploaded and not deleted."
    }

]) }}

{{ api_method("getRemainingAllowedItems", "getRemainingAllowedItems ()", "Returns the numer of remaining allowed items that may be submitted for upload based on `validation.itemLimit`.", null,
[
    {
        "type": "Integer",
        "description": "The number of items that may be submitted for upload."
    }

]) }}

{{ api_method("getResumableFilesData", "getResumableFilesData ()", "Returns an array of potentially resumable items. Each resumable is represented by an object with the following properties:

<<<<<<< HEAD
{{ methods_table(
    (
        ("addExtraDropzone", "`HTMLElement` element", "", "Used to mark an element as a drop zone."),
        ("getDropTarget", "`Integer` id", "`HTMLElement`", "Returns the (drop zone) element where the file was dropped.  Undefined if no drop event was involved."),
        ("getId", "`HTMLElement` element", "`Number`", "Returns the ID of the associated file, given a file container element or a child of a file container element."),
        ("getItemByFileId", "`Integer` id", "`HTMLElement`", "Returns the element associated with the provided `id`."),
        ("removeExtraDropzone", "`HTMLElement` element", "", "Used to un-mark an element as a drop zone."),
    )
) }}
=======
| Property | Description |
| -------- | :---------- |
| `name`   | filename |
| `uuid`   | the unique id |
| `partIdx` | the index of the part where the resume will start from |
", null,
[
    {
        "type": "Array",
        "description": "An array of resumable items. "
    }
>>>>>>> ea4e9b21

]) }}

{{ api_method("getSize", "getSize (id)", "Returns the size of the item with the associated id.",
[
    {
        "name": "id",
        "type": "Integer",
        "description": "The file id."
    }
],
[
    {
        "type": "Integer",
        "description": "The size of the file with the corresponding id."
    }

]) }}

{{ api_method("getUploads", "getUploads (filter)", "Return information about all the items that have been submitted to the uploader. The objects being iterated over will have the following properties: `id`, `uuid`, `originalName`, `name`, `status`, and `size`. For information on filtering via the filter parameter, see the [upload status feature page](http://docs.fineuploader.com/branch/master/features/statistics-and-status-updates.html).",
[
    {
        "name": "filter",
        "type": "Object",
        "description": "An object which indicates which keys and values must be present in an upload to be returned.."
    }
],
[
    {
        "type": "Array or Object",
        "description": "A list of items or a single item that has been filtered/found."
    }

]) }}

{{ api_method("getUuid", "getUuid (id)", "Returns the UUID of the item with the associated id.",
[
    {
        "name": "id",
        "type": "Integer",
        "description": "The fild id."
    }
],
[
    {
        "type": "String",
        "description": "A level 4 UUID which identifies the corresponding file."
    }

]) }}

{{ api_method("log", "log (message[, level])", "Output a message to the console, if possible.",
[
    {
        "name": "message",
        "type": "String",
        "description": "The message to print"
    },
    {
        "name": "level",
        "type": "String",
        "description": "The level to output the message at."
    }
]) }}

{{ api_method("pauseUpload", "pauseUpload (id)", "Attempts to pause an in-progress upload.",
[
    {
        "name": "id",
        "type": "Integer",
        "description": "The fild id."
    }
],
[
    {
        "type": "Boolean",
        "description": "`true` if the attempt was succesful. `false` otherwise."
    }

]) }}

{{ api_method("reset", "reset ()", "Reset Fine Uploader", null, null) }}

{{ api_method("retry", "retry (id)", "Attemp to upload a specific item again.",
[
    {
        "name": "id",
        "type": "Integer",
        "description": "The file id."
    }
], null) }}

{{ api_method("setEndpoint", "setEndpoint (path[, identifier])", "Modify the location where upload requests should be directed. Pass in a file id or `HTMLElement` to change the endpoint for that specific item.",
[
    {
        "name": "path",
        "type": "String",
        "description": "A valid URI where upload requests will be sent."
    },
    {
        "name": "identifier",
        "type": "Integer or HTMLElement",
        "description": "Either an integer corresponding to a file, or an `HTMLElement` corresponding to an upload button."
    }
], null) }}

{{ api_method("setDeleteFileEndpoint", "setDeleteFileEndpoint (path[, identifier])", "Modify the location where upload requests should be directed. Pass in a file id or `HTMLElement` to change the endpoint for that specific item.",
[
    {
        "name": "path",
        "type": "String",
        "description": "A valid URI where deleterequests will be sent."
    },
    {
        "name": "identifier",
        "type": "Integer or HTMLElement",
        "description": "Either an integer corresponding to a file, or an `HTMLElement` corresponding to an upload button."
    }
], null) }}

{{ api_method("setDeleteFileParams", "setDeleteFileParams (params[, id])", "Set the parameters for a delete request. Pass in a file id to make the parameters specific to that file.",
[
    {
        "name": "params",
        "type": "Object",
        "description": "The parameters to include in the delete request."
    },
    {
        "name": "id",
        "type": "Integer",
        "description": "The file id."
    }

], null) }}

{{ api_method("setName", "setName (id, name)", "Change the name of a file.",
[
    {
        "name": "id",
        "type": "Integer",
        "description": "The file id."
    },
    {
        "name": "name",
        "type": "String",
        "description": "The new file name."
    }
], null) }}

{{ api_method("setParams", "setParams (params[, id])", "Set the parameters for an upload request. Pass in a file id to make the parameters specific to that file.",
[
    {
        "name": "params",
        "type": "Object",
        "description": "The parameters to include in the delete request."
    },
    {
        "name": "id",
        "type": "Integer",
        "description": "The file id."
    }
], null) }}

{{ api_method("setUuid", "setUuid (id, uuid)", "Change the UUID of a file.",
[
    {
        "name": "id",
        "type": "Integer",
        "description": "The file id."
    },
    {
        "name": "uuid",
        "type": "String",
        "description": "The new file UUID."
    }
], null) }}

{{ api_method("uploadStoredFiles", "uploadStoredFiles ()", "Begin uploading all queued items. Throws a `NoFilesError` of there are no items to upload.", null, null) }}
</div>

<div class="methods-ui">
{% markdown %}
## UI
{% endmarkdown %}

{{ api_method("addExtraDropzone", "addExtraDropzone (element)", "Mark `element` as a drop zone.",
[
    {
        "name": "element",
        "type": "HTMLElement",
        "description": "The element to mark as a drop zone."
    }
], null) }}

{{ api_method("removeExtraDropzone", "removeExtraDropzone (element)", "Un-mark `element` as a drop zone.",
[
    {
        "name": "element",
        "type": "HTMLElement",
        "description": "The element to un-mark as a drop zone."
    }
], null) }}

{{ api_method("getItemByFileId", "getItemByFileId (id)", "Returns the `HTMLElement` associated with the file id.",
[
    {
        "name": "id",
        "type": "Integer",
        "description": "The file id."
    }
], null) }}
</div>

</div>
{% endblock %}
</div><|MERGE_RESOLUTION|>--- conflicted
+++ resolved
@@ -49,72 +49,7 @@
     }
 ]) }}
 
-<<<<<<< HEAD
-{{ methods_table(
-    (
-        ("addFiles", "filesOrInputs[, params[, endpoint]]", "", "Submit one or more `File` objects to the uploader. Accepts `File`s, `<input>` elements, or a collection of any of those two types."),
-        ("addBlobs", "blobDataArray[, params[, endpoint]]", "", "Submit one or more `Blob` or `BlobData` objects to the uploader. See below for a spec of a `BlobData` object."),
-        ("cancel", "`Integer` id", "", "Cancel the queued or currently uploading item with the corresponding id"),
-        ("cancelAll", "", "", "Cancel all queued or currently uploading items"),
-        ("clearStoredFiles", "", "", "Clears the internal list of stored items. Only applies with `autoUpload` is `false`"),
-        ("continueUpload", "`Integer` id", "`Boolean`", "Attempts to continue a paused upload.  Returns `true` if the attempt was successful."),
-        ("deleteFile", "`Integer` id", "", "Delete the file with the corresponding id off the server"),
-        ("drawThumbnail", "`Integer` id, `<img>` or `<canvas>` targetContainer[, `Integer` maxSize][, `Boolean` fromServer]",
-        "`qq.Promise`", "Draws a thumbnail.  If you set the `fromServer` parameter to false, or leave it `undefined`,
-        a preview will be generated from the `Blob`/`File` provided by the browser.  If client-side preview generation is
-        not supported by the browser, or if you specify `true` for the `fromServer` option, a thumbnail based on the
-        server `thumbnailUrl` from your server's upload response will be displayed on the `targetContainer`.  You can
-        also optionally specify a maximum height/width for the thumbnail.  The returned promise will be fulfilled by
-        passing the container back into the success callback after the thumbnail has rendered.  If the thumbnail
-        cannot be generated, failure callbacks will be invoked instead, passing the container and an error message."),
-        ("getButton", "`Integer` id", "`HTMLElement`", "Returns the button container element associated with a file,
-        or undefined if the file was not submitted via a Fine Uploader controlled upload button."),
-        ("getFile", "`Integer` id", "`File` or `Blob`", "Returns the item associated with the id. File API browsers only"),
-        ("getInProgress", "", "", "Returns the number of items that are either currently uploading or queued. If called inside of the 'cancel' event handler this method will return a value that includes the upload associated with the 'cancel' event handler. This is because the upload will not be canceled until the event handler returns."),
-        ("getName", "`Integer` id", "`String`", "Returns the name of the item with the associated id"),
-        ("getNetUploads", "", "`Number`", "Returns the number of items that have both been successfully uploaded and not deleted."),
-        ("getRemainingAllowedItems", "", "`Integer`", "Returns the number of remaining allowed items that may be
-        submitted for upload.  This takes into account the `validation.itemLimit`.  This will return `null`
-        if an `itemLimit` is not set."),
-        ("getResumableFilesData", "", "`Array`", "Returns the array of potentially resumable items. Each resumable file is represented by an object with the following properties: `name`: filename, `size`: size, `uuid`: unique id, `partIdx`: index of the part where the resume will start from."),
-        ("getSize", "`Integer` id", "`String`", "Return the size of the item  with the associated id"),
-        ("getUploads", "`Object` filter", "`Array` or `Object`", "Return information about all the items that have been submitted to the uploader. The objects being iterated over will have the following properties: `id`, `uuid`, `originalName`, `name`, `status`, and `size`.  For information on filtering via the `filter` parameter, see the [upload status feature page](../features/statistics-and-status-updates.html)."),
-        ("getUuid", "`Integer` id", "`String`", "Retrieve the UUID of the item with the associated id"),
-        ("log", "`String` message", "", "Output a message to the JavaScript console, if possible."),
-        ("pauseUpload", "`Integer` id", "`Boolean`", "Attempts to pause an in-progress upload.  Returns `true` if the attempt was successful."),
-        ("reset", "", "", "Reset Fine Uploader"),
-        ("retry", "`Integer` id", "", "Try uploading a specific item again"),
-        ("setEndpoint", "`String` endpointPath[, `Number || HTMLElement ` idOrButton]", "", "Modify the location where
-        upload requests should be directed. he endpoint for a specific file or blob can be changed by passing in an
-        optional `id` or `button` parameter.  An id will always be a number and refers to a specific file.  A button will
-        always be an `HTMLElement` and refers to a specific 'extra' button element contributed via the options."),
-        ("setDeleteFileEndpoint", "`String` endpointPath[, `Integer` id]", "", "Modify the location where upload requests should be directed. To change for a specific item pass in a value for the `id` parameter"),
-        ("setDeleteFileParams", "`Object` newParams[, `Integer` id]", "", "Set the parameters for the delete request"),
-        ("setName", "`Integer` id, `String` newName", "", "Provide an alternative name for the associated item"),
-        ("setParams", "`Object` newParams[, `Integer` id]", "", "Set the parameters along with the upload request"),
-        ("setUuid", "`Integer` id, `String` newUuid", "", "Set the UUID for the item with the associated id."),
-        ("uploadStoredFiles", "", "", "Begin uploading all queued items. `NoFilesError` if there are no items to upload."),
-    )
-) }}
-
-### `blobData` objects
-
-These are simple JS objects that have the following properties:
-
-```javascript
-{
-    "name": "", /* The name of the blob */
-    "blob", "" /* The value of the bytes of the Blob object being uploaded */
-}
-```
-
-{{ alert(
-"""For more information on `File` and `Blob` objects, see the W3C's
-[File Specification](http://www.w3.org/TR/FileAPI/#dfn-file) and
-[Blob Specification](http://www.w3.org/TR/FileAPI/#dfn-Blob).""", "info", "Info:") }}
-=======
 {{ api_method("addBlobs", "addBlobs (blobs[, params[, endpoint]])", "Submit one or more Blob objects to the uploader.
->>>>>>> ea4e9b21
 
 A `BlobData` object:
 
@@ -242,7 +177,7 @@
 
 ]) }}
 
-{{ api_method("getInProgress", "getInProgress ()", "Returns the number of items that are either currently uploading or queued. If called inside of a `cancel` event handler, then this method will return a value that includes the upload associated with the `cancel` event handler. This is because the upload will not be cancelled until the event handler returns.", none, [
+{{ api_method("getInProgress", "getInProgress ()", "Returns the number of items that are either currently uploading or queued. If called inside of a `cancel` event handler, then this method will return a value that includes the upload associated with the `cancel` event handler. This is because the upload will not be canceled until the event handler returns.", none, [
     {
         "type": "Integer",
         "description": "The number of items that are currently uploading or queued."
@@ -285,17 +220,6 @@
 
 {{ api_method("getResumableFilesData", "getResumableFilesData ()", "Returns an array of potentially resumable items. Each resumable is represented by an object with the following properties:
 
-<<<<<<< HEAD
-{{ methods_table(
-    (
-        ("addExtraDropzone", "`HTMLElement` element", "", "Used to mark an element as a drop zone."),
-        ("getDropTarget", "`Integer` id", "`HTMLElement`", "Returns the (drop zone) element where the file was dropped.  Undefined if no drop event was involved."),
-        ("getId", "`HTMLElement` element", "`Number`", "Returns the ID of the associated file, given a file container element or a child of a file container element."),
-        ("getItemByFileId", "`Integer` id", "`HTMLElement`", "Returns the element associated with the provided `id`."),
-        ("removeExtraDropzone", "`HTMLElement` element", "", "Used to un-mark an element as a drop zone."),
-    )
-) }}
-=======
 | Property | Description |
 | -------- | :---------- |
 | `name`   | filename |
@@ -307,7 +231,6 @@
         "type": "Array",
         "description": "An array of resumable items. "
     }
->>>>>>> ea4e9b21
 
 ]) }}
 
@@ -502,7 +425,31 @@
     }
 ], null) }}
 
-{{ api_method("removeExtraDropzone", "removeExtraDropzone (element)", "Un-mark `element` as a drop zone.",
+{{ api_method("getId", "getId (element)", "Returns the `HTMLElement` associated with the file id.",
+[
+    {
+        "name": "element",
+        "type": "HTMLElement",
+        "description": "Returns the ID of the associated file, given a file container element or a child of a file container element."
+    }
+],
+[
+    {
+        "type": "Integer",
+        "description": "The id of the file."
+    }
+]) }}
+
+{{ api_method("getItemByFileId", "getItemByFileId (id)", "Returns the `HTMLElement` associated with the file id.",
+[
+    {
+        "name": "id",
+        "type": "Integer",
+        "description": "The file id."
+    }
+], null) }}
+
+{{ api_method("removeExtraDropzone", "removeExtraDropzone (element)", "Uesd to un-mark an `element` as a drop zone.",
 [
     {
         "name": "element",
@@ -511,14 +458,6 @@
     }
 ], null) }}
 
-{{ api_method("getItemByFileId", "getItemByFileId (id)", "Returns the `HTMLElement` associated with the file id.",
-[
-    {
-        "name": "id",
-        "type": "Integer",
-        "description": "The file id."
-    }
-], null) }}
 </div>
 
 </div>
