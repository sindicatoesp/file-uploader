--- conflicted
+++ resolved
@@ -1,115 +1,66 @@
 {% extends "_templates/base.html" %}
-{% set page_title = "FAQ" %}
 {% block content %}
 {% markdown %}
 ## Frequently Asked Questions (FAQ)
 
 **Q**: Why can't I select multiple files at once in Android?
-
 **A**: Android doesn't officially support the multiple attribute on file input elements.  I believe
 some builds of Android unofficially supported this, but I can't recall which specific versions.
 See case [#840](https://github.com/Widen/fine-uploader/issues/840) for more details.
 
-----
-
 **Q**: I'm using FineUploaderBasic mode, but I don't want to write my own code to handle dropped files and folders.  Can
 I use the DnD module used by FineUploader mode?
-
-**A**: Certainly, and it's quite easy to do so!  Head on over to the [DnD Module Documentation](../features/drag-and-drop.html) for more information.
-
-----
+**A**: Certainly, and it's quite easy to do so!  Head on over to the [DnD Module Documentation]({{ URL_ROOT }}/api/drag-and-drop.html) for more information.
 
 **Q**: In IE, when my server returns its response to an upload request, I see a "Save As..." dialog box on the client.  What am I doing wrong?
-
 **A**: Your server's response content-type MUST be "text/plain".  IE does not handle the "application/json" mime-type.  You have
 probably read advice from others that claim "text/html" is also safe.  This is not always true.  You will run into problems with a content-type
 of "text/html" if your JSON response contains HTML.
 
-----
-
 **Q:** I like FineUploader mode, but I don't want to allow my users to utilize the drag & drop feature.  How can I do this?
-
 **A:** Set the `disableDefaultDropzone` property of the `dragAndDrop` option to `true`.
 
-----
-
 **Q:** Using the jQuery plug-in in FineUploaderBasic mode, I can't seem to get my upload button to appear.
-
 **A:** It is important to understand that the target of your plug-in should be an existing container element for your upload
 component, *NOT* the button element.  Your button element must be specified separately via the `button` option.
 
-----
-
 **Q:** Why am I seeing an "Access Denied" error in IE's javascript console?
-
 **A:** There are two common causes.  One cause is triggering the "select files" dialog via javascript.  IE does not permit this
 and will throw a security error when Fine Uploader attempts to submit the underlying form.  Another cause is returning a
 response code that is not 200.  The error occurs when Fine Uploader attempts to parse the response in the hidden iframe.
 See the [Internet Explorer Limitations]({{ URL_ROOT }}/integrating/limitations-ie.html) for more details.
 
-----
-
 **Q:** Why can't I use a progress bar, drag and drop, multiple file selection, chunking, or auto-resume in some browsers?
-
 **A:** Some browsers (IE9 and older, along with Android 2.3.x and older) do not support the File API the `multiple` attribute on file input elements.
 These are all required to give you the best possible experience.
 
-----
-
 **Q:** Why isn't Opera supported?
-
 **A:** Market share for Opera is incredibly low, and I have found annoying bugs in Opera that have taken up an unnecessary amount of my
 time in the past.  For such a small minority of users, I have decided that it is not worth my time.  There are many better options as far
 as browsers are concerned.  There are plans to support the newest version of Opera, based on Chromium.  See [issue #721](https://github.com/Widen/fine-uploader/issues/721)
 for more details.
 
-----
-
 **Q:** Why isn't Safari for Windows supported?
-
 **A:** There is really no reason to use Safari for Windows.   Webkit is better represented on that platform in Chrome.
 Apple doesn't appear to be interested in maintaining Safari for Windows anymore either.  Switch to Chrome.
 
-----
-
 **Q:** Why isn't IOS5 supported?
-<<<<<<< HEAD
-
-**A:** IOS5 doesn't even support a file input element.
-=======
 **A:** IOS5 doesn't even support file input elements.
->>>>>>> d887aa5c
-
-----
 
 **Q:** Why isn't folder drag & drop uploading supported in any browser other than Chrome 21+?
-
 **A:** Chrome 21 was the first browser version to implement the HTML5 Filesystem API.  This is required to handle dropped folders.
 Currently, no other browsers support this API.
 
-----
-
 **Q:** I have created a \<button\> element for my uploader button, but this doesn't seem to work in IE.  Why?
-
 **A:** In IE, the button element receives the click event, instead of the child input element.  Use a \<div\> or a \<span\> or an \<a\> instead.
 
-<<<<<<< HEAD
-----
-
-**Q:** Why do I only see a "Processing..." message next to a file (in FineUploader mode) in Chrome & Safari after the last byte has been sent but the server has yet to respond?
-
-=======
 **Q:** Why do I only see a "Processing..." message next to a file (in FineUploader mode for the traditional uploader)
 in Chrome & Safari after the last byte has been sent but the server has yet to respond?
->>>>>>> d887aa5c
 **A:** The implementation of the onProgress notification that tells us the status of the bytes sent to the server varies from browser to browser, unfortunately.
 Webkit browsers have elected to follow the "spirit" of the W3C spec, while Firefox, and (I beleive) IE10, obey the spec in the most strict sense.  I have discussed
 this in some detail [in the "processing" status message feature case](https://github.com/Widen/fine-uploader/issues/404#issuecomment-10124160).
 
-----
-
 **Q:** When chunking and multipart encoded are both enabled, why must I determine the original file's name by parsing the qqfilename parameter?
-
 **A:** The file data is stored in one of the multipart boundaries contained in the request payload.  Normally, the
 content-disposition header for this boundary contains the actual file name.  However, when the file is split up into parts
 client-side, we are sending a [Blob](http://www.w3.org/TR/FileAPI/#dfn-Blob) to represent a different part of the
@@ -118,10 +69,7 @@
 multipart boundary in the request to "blob" (or sometimes an empty or random string).  As a result, we must
 pass the original file name in a parameter.
 
-----
-
 **Q:** How can I prevent users from dropping folders into browsers that do not support folder uploading?
-
 **A:** There is no reliable way to prevent users from dropping folders into the drop zone of any browser other than
 Chrome 21+, currently.  This is due to the fact that there is no way to reliably detect if a folder has been dropped
 unless the user agent implements the [Filesystem API](http://www.w3.org/TR/file-system-api/). Folder dropping is only
