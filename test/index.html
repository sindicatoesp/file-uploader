--- conflicted
+++ resolved
@@ -61,11 +61,8 @@
         <script src="unit/features.js"></script>
         <script src="unit/ui.handler.click.drc.js"></script>
         <script src="unit/ui.handler.click.filename.js"></script>
-<<<<<<< HEAD
         <script src="unit/uploader.basic.js"></script>
-=======
         <script src="unit/s3/util.js"></script>
->>>>>>> 7e93e480
 
         <!-- run the tests -->
         <script>
