{
  "minimum-stability": "alpha",
  "repositories": [
    {
      "type": "vcs",
      "url": "https://github.com/FineUploader/php-s3-server"
    }
  ],
  "require": {
<<<<<<< HEAD
    "fineuploader/php-traditional-server": "1.0.0",
    "fineuploader/php-s3-server": "dev-v4-signatures"
=======
    "fineuploader/php-traditional-server": "1.0.1",
    "fineuploader/php-s3-server": "0.1.1"
>>>>>>> 050e94d9
  }
}<|MERGE_RESOLUTION|>--- conflicted
+++ resolved
@@ -7,12 +7,7 @@
     }
   ],
   "require": {
-<<<<<<< HEAD
-    "fineuploader/php-traditional-server": "1.0.0",
+    "fineuploader/php-traditional-server": "1.0.1",
     "fineuploader/php-s3-server": "dev-v4-signatures"
-=======
-    "fineuploader/php-traditional-server": "1.0.1",
-    "fineuploader/php-s3-server": "0.1.1"
->>>>>>> 050e94d9
   }
 }