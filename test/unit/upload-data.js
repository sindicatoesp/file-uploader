describe("upload-data.js", function () {

    it.skip("has working callbacks", 9, function() {
       /* jshint -W080 */
        var id, expectedOldStatus, expectedNewStatus, onStatusChange;

        id = 0;
        expectedOldStatus = undefined;
        expectedNewStatus = qq.status.SUBMITTING;
        onStatusChange = function(relatedId, oldStatus, newStatus) {
            assert.equal(relatedId, id, "make sure status change is for correct item");
            assert.equal(oldStatus, expectedOldStatus, "make sure old status is as expected");
            assert.equal(newStatus, expectedNewStatus, "make sure new status is as expected");
        };

        var uploadData = helpme.createUploadData(onStatusChange);

        uploadData.added(id);

        expectedOldStatus = expectedNewStatus;
        expectedNewStatus = qq.status.UPLOAD_SUCCESSFUL;

        uploadData.setStatus(id, qq.status.UPLOAD_SUCCESSFUL)


        expectedOldStatus = expectedNewStatus;
        expectedNewStatus = qq.status.DELETED;

        uploadData.setStatus(id, qq.status.DELETED);
    });

    it("allows overriden uuids", function() {
        var uploadData = helpme.createUploadData();

        uploadData.added(0);
        assert.equal(uploadData.retrieve({id: 0}).uuid, "0_uuid", "checking initial uuid");

        uploadData.uuidChanged(0, "foobar");
        assert.equal(uploadData.retrieve({id: 0}).uuid, "foobar", "checking new uuid");
    });

<<<<<<< HEAD
    test("test overriden name", function() {
        var uploadData = createUploadData();

        uploadData.added(0);
        equal(uploadData.retrieve({id: 0}).name, "0_name", "checking initial name");

        uploadData.nameChanged(0, "foobar");
        equal(uploadData.retrieve({id: 0}).name, "foobar", "checking new name");
        equal(uploadData.retrieve({id: 0}).originalName, "0_name", "checking original name");
    });

    test("test reset", function() {
        var uploadData = createUploadData();
=======
    it("resets properly", function() {
        var uploadData = helpme.createUploadData();
>>>>>>> 17bf24bd

        uploadData.added(0);
        uploadData.reset();
        assert.equal(uploadData.retrieve().length, 0, "ensuring upload data has been cleared");
    });

    it("retrieves by id and ids", function() {
        var uploadData = helpme.createUploadData();

        uploadData.added(0);
        var uploadDataItem = uploadData.retrieve({id: 0});
        assert.equal(uploadDataItem.id, 0);
        assert.equal(uploadDataItem.uuid, "0_uuid");
        assert.equal(uploadDataItem.name, "0_name");
        assert.equal(uploadDataItem.size, 1980);

        assert.equal(uploadData.retrieve({id: 1}), undefined);

        uploadData.added(2);
        var uploadDataItems = uploadData.retrieve({id: [0, 2]});
        assert.equal(uploadDataItems.length, 2);
        assert.equal(uploadDataItems[0].id, 0);
        assert.equal(uploadDataItems[1].id, 2);
        assert.equal(uploadDataItems[0].name, "0_name");
        assert.equal(uploadDataItems[1].name, "2_name");
    });

    it("test retrieve by uuid and uuids", function() {
        var uploadData = helpme.createUploadData();

        uploadData.added(0);
        var uploadDataItem = uploadData.retrieve({uuid: "0_uuid"});
        assert.equal(uploadDataItem.id, 0);
        assert.equal(uploadDataItem.uuid, "0_uuid");
        assert.equal(uploadDataItem.name, "0_name");
        assert.equal(uploadDataItem.size, 1980);

        assert.equal(uploadData.retrieve({uuid: "foobar"}), undefined);

        uploadData.added(2);
        var uploadDataItems = uploadData.retrieve({uuid: ["0_uuid", "2_uuid"]});
        assert.equal(uploadDataItems.length, 2);
        assert.equal(uploadDataItems[0].id, 0);
        assert.equal(uploadDataItems[1].id, 2);
        assert.equal(uploadDataItems[0].name, "0_name");
        assert.equal(uploadDataItems[1].name, "2_name");
    });

    it("retrieves by status and statuses", function() {
        var uploadData = helpme.createUploadData();

        uploadData.added(0);
        var uploadDataItems = uploadData.retrieve({status: qq.status.SUBMITTING});

        uploadData.added(2);
        uploadData.setStatus(2, qq.status.CANCELED)

        assert.equal(uploadDataItems.length, 1);
        assert.equal(uploadDataItems[0].id, 0);
        assert.equal(uploadDataItems[0].uuid, "0_uuid");
        assert.equal(uploadDataItems[0].name, "0_name");
        assert.equal(uploadDataItems[0].size, 1980);


        assert.equal(uploadData.retrieve({status: "foobar"}).length, 0);


        uploadDataItems = uploadData.retrieve({status: [qq.status.SUBMITTING, qq.status.CANCELED]});
        assert.equal(uploadDataItems.length, 2);
        assert.equal(uploadDataItems[0].id, 0);
        assert.equal(uploadDataItems[1].id, 2);
        assert.equal(uploadDataItems[0].name, "0_name");
        assert.equal(uploadDataItems[1].name, "2_name");
    });

    it("retrieves without filter", function() {
        var uploadData = helpme.createUploadData();

        uploadData.added(0);
        uploadData.added(2);

        var uploadDataItems = uploadData.retrieve();
        assert.equal(uploadDataItems.length, 2);
        assert.equal(uploadDataItems[0].id, 0);
        assert.equal(uploadDataItems[1].id, 2);
    });
});
<|MERGE_RESOLUTION|>--- conflicted
+++ resolved
@@ -39,24 +39,19 @@
         assert.equal(uploadData.retrieve({id: 0}).uuid, "foobar", "checking new uuid");
     });
 
-<<<<<<< HEAD
-    test("test overriden name", function() {
+    it("allows override name", function() {
         var uploadData = createUploadData();
 
         uploadData.added(0);
-        equal(uploadData.retrieve({id: 0}).name, "0_name", "checking initial name");
+        assert.equal(uploadData.retrieve({id: 0}).name, "0_name", "checking initial name");
 
         uploadData.nameChanged(0, "foobar");
-        equal(uploadData.retrieve({id: 0}).name, "foobar", "checking new name");
-        equal(uploadData.retrieve({id: 0}).originalName, "0_name", "checking original name");
+        assert.equal(uploadData.retrieve({id: 0}).name, "foobar", "checking new name");
+        assert.equal(uploadData.retrieve({id: 0}).originalName, "0_name", "checking original name");
     });
 
-    test("test reset", function() {
-        var uploadData = createUploadData();
-=======
     it("resets properly", function() {
         var uploadData = helpme.createUploadData();
->>>>>>> 17bf24bd
 
         uploadData.added(0);
         uploadData.reset();
