###
    ______ _              _    _       _                 _
 |    ____(_)            | |  | |     | |               | |
 | |__     _ _ __   ___  | |  | |_ __ | | ___   __ _  __| | ___ _ __
 |    __| | | '_ \ / _ \ | |  | | '_ \| |/ _ \ / _` |/ _` |/ _ \ '__|
 | |      | | | | |  __/ | |__| | |_) | | (_) | (_| | (_| |  __/ |
 |_|      |_|_| |_|\___|  \____/| .__/|_|\___/ \__,_|\__,_|\___|_|
                                | |
                                |_|

 Gruntfile
###

module.exports = (grunt) ->

    fs = require 'fs'
<<<<<<< HEAD
=======
    uuid = require 'uuid'
>>>>>>> 7e769736

    # Utilities
    # ==========
    path = require 'path'

    # Package
    # ==========
    pkg = require './package.json'

    # Paths
    # ==========
    paths =
<<<<<<< HEAD
        'dist': './_dist'
        'build': './_build'
        'src': './client'
        'templates': './client/html/templates'
        'docs': './docs'
        'test': './test'
=======
      'dist': './_dist'
      'build': './_build'
      'src': './client'
      'html': './client/html'
      'docs': './docs'
      'test': './test'
      'custom': './_custom'

    # Desitnation for custom builds. Appended with a uuid to make builds unique
    # and not overwrite each other (if, say, two builds were being generated in parallel

    customBuildDest = path.join paths.custom, uuid.v1(1), "custom.#{pkg.name}-#{pkg.version}"
    #customBuildDest = path.join paths.custom, "custom.#{pkg.name}-#{pkg.version}"
>>>>>>> 7e769736

    # Browsers
    # ==========
    allBrowsers = require("./lib/browsers")
    browsers = allBrowsers.browsers

    # Modules
    # ==========
    fineUploaderModules = require './lib/modules'

    # Configuration
    # ==========
    grunt.initConfig

<<<<<<< HEAD
        pkg: pkg

        bower:
            install:
                options:
                    targetDir: "#{paths.test}/_vendor"
                    install: true
                    cleanTargetDir: true
                    cleanBowerDir: true
                    layout: 'byComponent'

        clean:
            build:
                files:
                    src: paths.build
            dist:
                files:
                    src: paths.dist
            test:
                files:
                    src: ["#{paths.test}/_temp*"]
            vendor:
                files:
                    src: "#{paths.test}/_vendor"

        coffeelint:
            options:
                indentation:
                    level: 'ignore'
                no_trailing_whitespace:
                    level: 'ignore'
                max_line_length:
                    level: 'ignore'
            grunt: './Gruntfile.coffee'

        compress:
            jquery:
                options:
                    archive: "#{paths.dist}/jquery.<%= pkg.name %>-<%= pkg.version %>.zip"
                files: [
                    {
                        expand: true
                        cwd: paths.dist
                        src: './jquery.<%= pkg.name %>-<%= pkg.version %>/*'
                    }
                ]
            jqueryS3:
                options:
                    archive: "#{paths.dist}/s3.jquery.<%= pkg.name %>-<%= pkg.version %>.zip"
                files: [
                    {
                        expand: true
                        cwd: paths.dist
                        src: './s3.jquery.<%= pkg.name %>-<%= pkg.version %>/*'
                    }
                ]
            core:
                options:
                    archive: "#{paths.dist}/<%= pkg.name %>-<%= pkg.version %>.zip"
                files: [
                    {
                        expand: true
                        cwd: paths.dist
                        src: './<%= pkg.name %>-<%= pkg.version %>/*'
                    }
                ]
            coreS3:
                options:
                    archive: "#{paths.dist}/s3.<%= pkg.name %>-<%= pkg.version %>.zip"
                files: [
                    {
                        expand: true
                        cwd: paths.dist
                        src: './s3.<%= pkg.name %>-<%= pkg.version %>/*'
                    }
                ]

        concat:
            core:
                src: fineUploaderModules.mergeModules 'fuSrcTraditional', 'fuSrcModules', 'fuUiModules'
                dest: "#{paths.build}/<%= pkg.name %>.js"
            coreS3:
                src: fineUploaderModules.mergeModules 'fuSrcS3', 'fuSrcModules', 'fuUiModules'
                dest: "#{paths.build}/s3.<%= pkg.name %>.js"
            jquery:
                src: fineUploaderModules.mergeModules 'fuSrcTraditional', 'fuSrcModules', 'fuUiModules', 'fuSrcJquery'
                dest: "#{paths.build}/jquery.<%= pkg.name %>.js"
            jqueryS3:
                src: fineUploaderModules.mergeModules 'fuSrcS3', 'fuSrcModules', 'fuUiModules', 'fuSrcJquery'
                dest: "#{paths.build}/s3.jquery.<%= pkg.name %>.js"
            all:
                src: fineUploaderModules.mergeModules 'fuSrcTraditional', 'fuSrcModules', 'fuUiModules', 'fuSrcS3', 'fuSrcJquery'
                dest: paths.build + "/all.<%= pkg.name %>.js"
            css:
                src: ["#{paths.src}/*.css"]
                dest: "#{paths.build}/<%= pkg.name %>.css"

        concurrent:
            minify: ['cssmin', 'uglify']
            lint: ['jshint', 'coffeelint']
            concat: ['concat']
            clean: ['clean']
            compress: ['compress']

        connect:
            root_server:
                options:
                    base: "."
                    hostname: "0.0.0.0"
                    port: 9000
                    keepalive: true
            test_server:
                options:
                    base: "test"
                    hostname: "0.0.0.0"
                    port: 9000

        copy:
            dist:
                files: [
                    {
                        expand: true
                        cwd: paths.build
                        src: ['*.js', '!all.*', '!s3.*', '!*.min.js', '!jquery*', '!*iframe*']
                        dest: "#{paths.dist}/<%= pkg.name %>-<%= pkg.version %>/"
                        ext: '-<%= pkg.version %>.js'
                    }
                    {
                        expand: true
                        cwd: paths.build
                        src: [ '!all.*', 's3.*.js', '!*.min.js', '!s3.jquery*', '!*iframe*']
                        dest: "#{paths.dist}/s3.<%= pkg.name %>-<%= pkg.version %>/"
                        ext: '.<%= pkg.name %>-<%= pkg.version %>.js'
                    }
                    {
                        expand: true
                        cwd: paths.build
                        src: ['*.min.js',  '!all.*', '!s3.*', '!jquery*']
                        dest: "#{paths.dist}/<%= pkg.name %>-<%= pkg.version %>/"
                        ext: '-<%= pkg.version %>.min.js'
                    }
                    {
                        expand: true
                        cwd: paths.build
                        src: ['s3.*.min.js', '!s3.jquery*']
                        dest: "#{paths.dist}/s3.<%= pkg.name %>-<%= pkg.version %>/"
                        ext: '.<%= pkg.name %>-<%= pkg.version %>.min.js'
                    }
                    {
                        expand: true
                        cwd: paths.build
                        src: ['jquery*js', '!s3.*', '!*.min.js']
                        dest: "#{paths.dist}/jquery.<%= pkg.name %>-<%= pkg.version %>/"
                        ext: '.<%= pkg.name %>-<%= pkg.version %>.js'
                    },
                    {
                        expand: true
                        cwd: paths.build
                        src: ['s3.jquery*js', '!*.min.js']
                        dest: "#{paths.dist}/s3.jquery.<%= pkg.name %>-<%= pkg.version %>/"
                        ext: '.jquery.<%= pkg.name %>-<%= pkg.version %>.js'
                    },
                    {
                        expand: true
                        cwd: paths.build
                        src: ['jquery*min.js']
                        dest: "#{paths.dist}/jquery.<%= pkg.name %>-<%= pkg.version %>/"
                        ext: '.<%= pkg.name %>-<%= pkg.version %>.min.js'
                    }
                    {
                        expand: true
                        cwd: paths.build
                        src: ['s3.jquery*min.js']
                        dest: "#{paths.dist}/s3.jquery.<%= pkg.name %>-<%= pkg.version %>/"
                        ext: '.jquery.<%= pkg.name %>-<%= pkg.version %>.min.js'
                    }
                    {
                        expand: true
                        cwd: "./#{paths.src}/js/"
                        src: ['iframe.xss.response.js']
                        dest: "#{paths.dist}/<%= pkg.name %>-<%= pkg.version %>/"
                        ext: '.xss.response-<%= pkg.version %>.js'
                    }
                    {
                        expand: true
                        cwd: "./#{paths.src}/js/"
                        src: ['iframe.xss.response.js']
                        dest: "#{paths.dist}/s3.<%= pkg.name %>-<%= pkg.version %>/"
                        ext: '.xss.response-<%= pkg.version %>.js'
                    }
                    {
                        expand: true
                        cwd: "./#{paths.src}/js/"
                        src: ['iframe.xss.response.js']
                        dest: "#{paths.dist}/jquery.<%= pkg.name %>-<%= pkg.version %>/"
                        ext: '.xss.response-<%= pkg.version %>.js'
                    }
                    {
                        expand: true
                        cwd: "./#{paths.src}/js/"
                        src: ['iframe.xss.response.js']
                        dest: "#{paths.dist}/s3.jquery.<%= pkg.name %>-<%= pkg.version %>/"
                        ext: '.xss.response-<%= pkg.version %>.js'
                    }
                    {
                        expand: true
                        cwd: paths.src
                        src: ['*.gif']
                        dest: "#{paths.dist}/<%= pkg.name %>-<%= pkg.version %>/"
                    }
                    {
                        expand: true
                        cwd: paths.src
                        src: ['*.gif']
                        dest: "#{paths.dist}/s3.<%= pkg.name %>-<%= pkg.version %>/"
                    }
                    {
                        expand: true
                        cwd: paths.src
                        src: ['*.gif']
                        dest: "#{paths.dist}/jquery.<%= pkg.name %>-<%= pkg.version %>/"
                    }
                    {
                        expand: true
                        cwd: paths.src
                        src: ['*.gif']
                        dest: "#{paths.dist}/s3.jquery.<%= pkg.name %>-<%= pkg.version %>/"
                    }
                    {
                        expand: true
                        cwd: './'
                        src: ['LICENSE']
                        dest: "#{paths.dist}/<%= pkg.name %>-<%= pkg.version %>/"
                    }
                    {
                        expand: true
                        cwd: './'
                        src: ['LICENSE']
                        dest: "#{paths.dist}/s3.<%= pkg.name %>-<%= pkg.version %>/"
                    }
                    {
                        expand: true
                        cwd: './'
                        src: ['LICENSE']
                        dest: "#{paths.dist}/jquery.<%= pkg.name %>-<%= pkg.version %>/"
                    }
                    {
                        expand: true
                        cwd: './'
                        src: ['LICENSE']
                        dest: "#{paths.dist}/s3.jquery.<%= pkg.name %>-<%= pkg.version %>/"
                    }
                    {
                        expand: true
                        cwd: paths.build
                        src: ['*.min.css']
                        dest: "#{paths.dist}/<%= pkg.name %>-<%= pkg.version %>"
                        ext: '-<%= pkg.version %>.min.css'
                    }
                    {
                        expand: true
                        cwd: paths.build
                        src: ['*.min.css']
                        dest: "#{paths.dist}/s3.<%= pkg.name %>-<%= pkg.version %>"
                        ext: '-<%= pkg.version %>.min.css'
                    }
                    {
                        expand: true
                        cwd: paths.build
                        src: ['*.css', '!*.min.css']
                        dest: "#{paths.dist}/<%= pkg.name %>-<%= pkg.version %>"
                        ext: '-<%= pkg.version %>.css'
                    }
                    {
                        expand: true
                        cwd: paths.build
                        src: ['*.css', '!*.min.css']
                        dest: "#{paths.dist}/s3.<%= pkg.name %>-<%= pkg.version %>"
                        ext: '-<%= pkg.version %>.css'
                    }
                    {
                        expand: true
                        cwd: paths.build
                        src: ['*.min.css']
                        dest: "#{paths.dist}/jquery.<%= pkg.name %>-<%= pkg.version %>"
                        ext: '-<%= pkg.version %>.min.css'
                    }
                    {
                        expand: true
                        cwd: paths.build
                        src: ['*.min.css']
                        dest: "#{paths.dist}/s3.jquery.<%= pkg.name %>-<%= pkg.version %>"
                        ext: '-<%= pkg.version %>.min.css'
                    }
                    {
                        expand: true
                        cwd: paths.build
                        src: ['*.css', '!*.min.css']
                        dest: "#{paths.dist}/jquery.<%= pkg.name %>-<%= pkg.version %>"
                        ext: '-<%= pkg.version %>.css'
                    }
                    {
                        expand: true
                        cwd: paths.build
                        src: ['*.css', '!*.min.css']
                        dest: "#{paths.dist}/s3.jquery.<%= pkg.name %>-<%= pkg.version %>"
                        ext: '-<%= pkg.version %>.css'
                    }
                    {
                        expand: true
                        cwd: paths.templates
                        src: ['*.html']
                        dest: "#{paths.dist}/<%= pkg.name %>-<%= pkg.version %>/templates/"
                    }
                    {
                        expand: true
                        cwd: paths.templates
                        src: ['*.html']
                        dest: "#{paths.dist}/s3.<%= pkg.name %>-<%= pkg.version %>/templates/"
                    }
                    {
                        expand: true
                        cwd: paths.templates
                        src: ['*.html']
                        dest: "#{paths.dist}/jquery.<%= pkg.name %>-<%= pkg.version %>/templates/"
                    }
                    {
                        expand: true
                        cwd: paths.templates
                        src: ['*.html']
                        dest: "#{paths.dist}/s3.jquery.<%= pkg.name %>-<%= pkg.version %>/templates/"
                    }
                ]
            build:
                files: [
                    {
                        expand: true
                        cwd: "#{paths.src}/js/"
                        src: ['iframe.xss.response.js']
                        dest: paths.build
                    },
                    {
                        expand: true
                        cwd: paths.src
                        src: ['*.gif']
                        dest: paths.build
                    }
                    {
                        expand: true
                        cwd: paths.src + '/html/'
                        src: ['*.html']
                        dest: paths.build
                    }
                ]
            test:
                expand: true
                flatten: true
                src: ["#{paths.build}/*"]
                dest: "#{paths.test}/_temp"
            images:
                files: [
                    expand: true
                    cwd: paths.src
                    src: ['*.gif']
                    dest: paths.build
                ]
            templates:
                files: [
                    expand: true
                    cwd: paths.src + '/html/templates'
                    src: ['*.html']
                    dest: paths.build
                ]

        cssmin:
            options:
                banner: '/*! <%= pkg.name %> <%= grunt.template.today("yyyy-mm-dd") %> */\n'
                report: 'min'
            files:
                src: '<%= concat.css.dest %>'
                dest: "#{paths.build}/<%= pkg.name %>.min.css"

        jshint:
            source: ["#{paths.src}/js/*.js"]
            tests: ["#{paths.test}unit/*.js"]
            options:
                validthis: true
                laxcomma: true
                laxbreak: true
                browser: true
                eqnull: true
                debug: true
                devel: true
                boss: true
                expr: true
                asi: true

        uglify:
            options:
                mangle: true
                compress: true
                report: 'min'
                preserveComments: 'some'
            core:
                src: ['<%= concat.core.dest %>']
                dest: "#{paths.build}/<%= pkg.name %>.min.js"
            jquery:
                src: ['<%= concat.jquery.dest %>']
                dest: "#{paths.build}/jquery.<%= pkg.name %>.min.js"
            coreS3:
                src: ['<%= concat.coreS3.dest %>']
                dest: "#{paths.build}/s3.<%= pkg.name %>.min.js"
            jqueryS3:
                src: ['<%= concat.jqueryS3.dest %>']
                dest: "#{paths.build}/s3.jquery.<%= pkg.name %>.min.js"
            all:
                src: ['<%= concat.all.dest %>']
                dest: "#{paths.build}/all.<%= pkg.name %>.min.js"

        usebanner:
            header:
                src: ["#{paths.build}/*.{js,css}"]
                options:
                    position: 'top'
                    banner: '''
                            /*!
                            * <%= pkg.title %>
                            *
                            * Copyright 2013, <%= pkg.author %> info@fineuploader.com
                            *
                            * Version: <%= pkg.version %>
                            *
                            * Homepage: http://fineuploader.com
                            *
                            * Repository: <%= pkg.repository.url %>
                            *
                            * Licensed under GNU GPL v3, see LICENSE
                            *
                            * Third-party credits:
                            *     MegaPixImage module (MIT):
                            *         https://github.com/stomita/ios-imagefile-megapixel
                            *         Copyright (c) 2012 Shinichi Tomita <shinichi.tomita@gmail.com>
                            */ \n\n'''
            footer:
                src: ["#{paths.build}/*.{js,css}"]
                options:
                    position: 'bottom'
                    banner: '/*! <%= grunt.template.today("yyyy-mm-dd") %> */\n'

        version:
            options:
                pkg: pkg,
                prefix: '[^\\-][Vv]ersion[\'"]?\\s*[:=]\\s*[\'"]?'
            major:
                options:
                    release: 'major'
                src: fineUploaderModules.modules.versioned
            minor:
                options:
                    release: 'minor'
                src: fineUploaderModules.modules.versioned
            hotfix:
                options:
                    release: 'patch'
                src: fineUploaderModules.modules.versioned
            build:
                options:
                    release: 'build'
                src: fineUploaderModules.modules.versioned

        watch:
            options:
                interrupt: true
                debounceDelay: 250
            js:
                files: ["#{paths.src}/js/*.js", "#{paths.src}/js/s3/*.js"]
                tasks: [
                    'dev'
                    'test-unit'
                ]
            test:
                files: ["#{paths.test}/unit/*.js", "#{paths.test}/unit/s3/*.js"]
                tasks: [
                    'jshint:tests'
                    'test-unit'
                ]
            grunt:
                files: ['./Gruntfile.coffee']
                tasks: [
                    'coffeelint:grunt'
                    'build'
                ]
            images:
                files: ["#{paths.src}/*.gif"]
                tasks: [
                    'copy:images'
                ]

        tests:
            local: 'karma-local.conf.coffee'

        autotest:
            local: 'karma-local.conf.coffee'

        saucetests:
            default:
                configFile: 'karma-sauce.conf.coffee'
                browsers: [
                    ['SL-chrome-28-Linux', 'SL-firefox-21-Linux', 'SL-safari-6-OS_X_10.8'],
                    ['SL-internet_explorer-10-Windows_8', 'SL-internet_explorer-9-Windows_7', 'SL-internet_explorer-8-Windows_7'],
                    ['SL-android-4.0-Linux', 'SL-iphone-6-OS_X_10.8', 'SL-safari-5-OS_X_10.6'],
                    #['SL-internet_explorer-7-Windows_XP'],
                ]

        mochaWebdriver:
            options:
                timeout: 60000
                testName: '[selenium] Fine Uploader'
                reporter: 'spec'
            local:
                src: ['test/functional/*.coffee']
                options:
                    usePhantom: true
            sauce:
                src: ['test/functional/*.coffee']
                options:
                    username: process.env.SAUCE_USERNAME || process.env.SAUCE_USER_NAME || ''
                    key: process.env.SAUCE_ACCESS_KEY || process.env.SAUCE_ACCESSKEY || ''
                    identifier: process.env.TRAVIS_JOB_NUMBER || `Math.floor((new Date).getTime() / 1000 - 1230768000).toString()`
                    concurrency: 3
                    tunnelTimeout: 60000
                    browsers: allBrowsers.modules

        shell:
            start_saucecon:
                command: './lib/sauce/sauce_connect_setup.sh'
            kill_saucecon:
                command: 'cat /tmp/sauce-connect.pid | xargs kill'
            npm_install:
                command: 'npm install'

        strip_code:
            options:
                start_comment: "<testing>"
                end_comment: "</testing>"
            files:
                src: "#{paths.build}/*.js"
=======
      pkg: pkg

      bower:
        install:
          options:
            targetDir: "#{paths.test}/_vendor"
            install: true
            cleanTargetDir: true
            cleanBowerDir: true
            layout: 'byComponent'

      clean:
        build:
          files:
            src: paths.build
        dist:
          files:
            src: paths.dist
        test:
          files:
            src: ["#{paths.test}/_temp*"]
        vendor:
          files:
            src: "#{paths.test}/_vendor"
        custom:
          files:
            src: "#{paths.custom}/*"

      coffeelint:
        options:
          indentation:
            level: 'ignore'
          no_trailing_whitespace:
            level: 'ignore'
          max_line_length:
            level: 'ignore'
        grunt: './Gruntfile.coffee'

      compress:
        jquery:
          options:
            archive: "#{paths.dist}/jquery.<%= pkg.name %>-<%= pkg.version %>.zip"
          files: [
            {
              expand: true
              cwd: paths.dist
              src: './jquery.<%= pkg.name %>-<%= pkg.version %>/*'
            }
          ]
        jqueryS3:
          options:
            archive: "#{paths.dist}/s3.jquery.<%= pkg.name %>-<%= pkg.version %>.zip"
          files: [
            {
              expand: true
              cwd: paths.dist
              src: './s3.jquery.<%= pkg.name %>-<%= pkg.version %>/*'
            }
          ]
        core:
          options:
            archive: "#{paths.dist}/<%= pkg.name %>-<%= pkg.version %>.zip"
          files: [
            {
              expand: true
              cwd: paths.dist
              src: './<%= pkg.name %>-<%= pkg.version %>/*'
            }
          ]
        coreS3:
          options:
            archive: "#{paths.dist}/s3.<%= pkg.name %>-<%= pkg.version %>.zip"
          files: [
            {
              expand: true
              cwd: paths.dist
              src: './s3.<%= pkg.name %>-<%= pkg.version %>/*'
            }
          ]
        custom:
          options:
            archive: "#{customBuildDest}/custom.<%= pkg.name %>-<%= pkg.version %>.zip"
          files: [
            {
              expand: true
              cwd: customBuildDest + '/src/'
              src: "*"
            }
          ]

      concat:
        core:
          src: fineUploaderModules.mergeModules 'fuSrcCore', 'fuSrcUi', 'fuSrcTraditional', 'fuSrcModules', 'fuUiModules'
          dest: "#{paths.build}/<%= pkg.name %>.js"
        coreS3:
          src: fineUploaderModules.mergeModules 'fuSrcCore', 'fuSrcUi', 'fuSrcS3', 'fuSrcModules', 'fuUiModules'
          dest: "#{paths.build}/s3.<%= pkg.name %>.js"
        jquery:
          src: fineUploaderModules.mergeModules 'fuSrcCore', 'fuSrcUi', 'fuSrcTraditional', 'fuSrcModules', 'fuUiModules', 'fuSrcJquery'
          dest: "#{paths.build}/jquery.<%= pkg.name %>.js"
        jqueryS3:
          src: fineUploaderModules.mergeModules 'fuSrcCore', 'fuSrcUi', 'fuSrcS3', 'fuSrcModules', 'fuUiModules', 'fuSrcJquery', 'fuSrcS3Jquery'
          dest: "#{paths.build}/s3.jquery.<%= pkg.name %>.js"
        all:
          src: fineUploaderModules.mergeModules 'fuSrcCore', 'fuSrcUi', 'fuSrcTraditional', 'fuSrcModules', 'fuUiModules', 'fuSrcS3', 'fuSrcJquery', 'fuSrcS3Jquery'
          dest: paths.build + "/all.<%= pkg.name %>.js"
        css:
          src: ["#{paths.src}/*.css"]
          dest: "#{paths.build}/<%= pkg.name %>.css"

      concurrent:
        minify: ['cssmin', 'uglify']
        lint: ['jshint', 'coffeelint']
        concat: ['concat']
        clean: ['clean']
        compress: ['compress']

      connect:
        root_server:
          options:
            base: "."
            hostname: "0.0.0.0"
            port: 9000
            keepalive: true
        test_server:
          options:
            base: "test"
            hostname: "0.0.0.0"
            port: 9000

      copy:
        dist:
          files: [
            {
              expand: true
              cwd: paths.build
              src: ['*.js', '!all.*', '!s3.*', '!*.min.js', '!jquery*', '!*iframe*']
              dest: "#{paths.dist}/<%= pkg.name %>-<%= pkg.version %>/"
              ext: '-<%= pkg.version %>.js'
            }
            {
              expand: true
              cwd: paths.build
              src: [ '!all.*', 's3.*.js', '!*.min.js', '!s3.jquery*', '!*iframe*']
              dest: "#{paths.dist}/s3.<%= pkg.name %>-<%= pkg.version %>/"
              ext: '.<%= pkg.name %>-<%= pkg.version %>.js'
            }
            {
              expand: true
              cwd: paths.build
              src: ['*.min.js',  '!all.*', '!s3.*', '!jquery*']
              dest: "#{paths.dist}/<%= pkg.name %>-<%= pkg.version %>/"
              ext: '-<%= pkg.version %>.min.js'
            }
            {
              expand: true
              cwd: paths.build
              src: ['s3.*.min.js', '!s3.jquery*']
              dest: "#{paths.dist}/s3.<%= pkg.name %>-<%= pkg.version %>/"
              ext: '.<%= pkg.name %>-<%= pkg.version %>.min.js'
            }
            {
              expand: true
              cwd: paths.build
              src: ['jquery*js', '!s3.*', '!*.min.js']
              dest: "#{paths.dist}/jquery.<%= pkg.name %>-<%= pkg.version %>/"
              ext: '.<%= pkg.name %>-<%= pkg.version %>.js'
            },
            {
              expand: true
              cwd: paths.build
              src: ['s3.jquery*js', '!*.min.js']
              dest: "#{paths.dist}/s3.jquery.<%= pkg.name %>-<%= pkg.version %>/"
              ext: '.jquery.<%= pkg.name %>-<%= pkg.version %>.js'
            },
            {
              expand: true
              cwd: paths.build
              src: ['jquery*min.js']
              dest: "#{paths.dist}/jquery.<%= pkg.name %>-<%= pkg.version %>/"
              ext: '.<%= pkg.name %>-<%= pkg.version %>.min.js'
            }
            {
              expand: true
              cwd: paths.build
              src: ['s3.jquery*min.js']
              dest: "#{paths.dist}/s3.jquery.<%= pkg.name %>-<%= pkg.version %>/"
              ext: '.jquery.<%= pkg.name %>-<%= pkg.version %>.min.js'
            }
            {
              expand: true
              cwd: "./#{paths.src}/js/"
              src: ['iframe.xss.response.js']
              dest: "#{paths.dist}/<%= pkg.name %>-<%= pkg.version %>/"
              ext: '.xss.response-<%= pkg.version %>.js'
            }
            {
              expand: true
              cwd: "./#{paths.src}/js/"
              src: ['iframe.xss.response.js']
              dest: "#{paths.dist}/s3.<%= pkg.name %>-<%= pkg.version %>/"
              ext: '.xss.response-<%= pkg.version %>.js'
            }
            {
              expand: true
              cwd: "./#{paths.src}/js/"
              src: ['iframe.xss.response.js']
              dest: "#{paths.dist}/jquery.<%= pkg.name %>-<%= pkg.version %>/"
              ext: '.xss.response-<%= pkg.version %>.js'
            }
            {
              expand: true
              cwd: "./#{paths.src}/js/"
              src: ['iframe.xss.response.js']
              dest: "#{paths.dist}/s3.jquery.<%= pkg.name %>-<%= pkg.version %>/"
              ext: '.xss.response-<%= pkg.version %>.js'
            }
            {
              expand: true
              cwd: paths.src
              src: ['*.gif']
              dest: "#{paths.dist}/<%= pkg.name %>-<%= pkg.version %>/"
            }
            {
              expand: true
              cwd: paths.src
              src: ['*.gif']
              dest: "#{paths.dist}/s3.<%= pkg.name %>-<%= pkg.version %>/"
            }
            {
              expand: true
              cwd: paths.src
              src: ['*.gif']
              dest: "#{paths.dist}/jquery.<%= pkg.name %>-<%= pkg.version %>/"
            }
            {
              expand: true
              cwd: paths.src
              src: ['*.gif']
              dest: "#{paths.dist}/s3.jquery.<%= pkg.name %>-<%= pkg.version %>/"
            }
            {
              expand: true
              cwd: './'
              src: ['LICENSE']
              dest: "#{paths.dist}/<%= pkg.name %>-<%= pkg.version %>/"
            }
            {
              expand: true
              cwd: './'
              src: ['LICENSE']
              dest: "#{paths.dist}/s3.<%= pkg.name %>-<%= pkg.version %>/"
            }
            {
              expand: true
              cwd: './'
              src: ['LICENSE']
              dest: "#{paths.dist}/jquery.<%= pkg.name %>-<%= pkg.version %>/"
            }
            {
              expand: true
              cwd: './'
              src: ['LICENSE']
              dest: "#{paths.dist}/s3.jquery.<%= pkg.name %>-<%= pkg.version %>/"
            }
            {
              expand: true
              cwd: paths.build
              src: ['*.min.css']
              dest: "#{paths.dist}/<%= pkg.name %>-<%= pkg.version %>"
              ext: '-<%= pkg.version %>.min.css'
            }
            {
              expand: true
              cwd: paths.build
              src: ['*.min.css']
              dest: "#{paths.dist}/s3.<%= pkg.name %>-<%= pkg.version %>"
              ext: '-<%= pkg.version %>.min.css'
            }
            {
              expand: true
              cwd: paths.build
              src: ['*.css', '!*.min.css']
              dest: "#{paths.dist}/<%= pkg.name %>-<%= pkg.version %>"
              ext: '-<%= pkg.version %>.css'
            }
            {
              expand: true
              cwd: paths.build
              src: ['*.css', '!*.min.css']
              dest: "#{paths.dist}/s3.<%= pkg.name %>-<%= pkg.version %>"
              ext: '-<%= pkg.version %>.css'
            }
            {
              expand: true
              cwd: paths.build
              src: ['*.min.css']
              dest: "#{paths.dist}/jquery.<%= pkg.name %>-<%= pkg.version %>"
              ext: '-<%= pkg.version %>.min.css'
            }
            {
              expand: true
              cwd: paths.build
              src: ['*.min.css']
              dest: "#{paths.dist}/s3.jquery.<%= pkg.name %>-<%= pkg.version %>"
              ext: '-<%= pkg.version %>.min.css'
            }
            {
              expand: true
              cwd: paths.build
              src: ['*.css', '!*.min.css']
              dest: "#{paths.dist}/jquery.<%= pkg.name %>-<%= pkg.version %>"
              ext: '-<%= pkg.version %>.css'
            }
            {
              expand: true
              cwd: paths.build
              src: ['*.css', '!*.min.css']
              dest: "#{paths.dist}/s3.jquery.<%= pkg.name %>-<%= pkg.version %>"
              ext: '-<%= pkg.version %>.css'
            }
            {
              expand: true
              cwd: paths.html
              src: ['*.html']
              dest: "#{paths.dist}/<%= pkg.name %>-<%= pkg.version %>/templates/"
            }
            {
              expand: true
              cwd: paths.html
              src: ['*.html']
              dest: "#{paths.dist}/s3.<%= pkg.name %>-<%= pkg.version %>/templates/"
            }
            {
              expand: true
              cwd: paths.html
              src: ['*.html']
              dest: "#{paths.dist}/jquery.<%= pkg.name %>-<%= pkg.version %>/templates/"
            }
            {
              expand: true
              cwd: paths.html
              src: ['*.html']
              dest: "#{paths.dist}/s3.jquery.<%= pkg.name %>-<%= pkg.version %>/templates/"
            }
          ]
        build:
          files: [
            {
              expand: true
              cwd: "#{paths.src}/js/"
              src: ['iframe.xss.response.js']
              dest: paths.build
            },
            {
              expand: true
              cwd: paths.src
              src: ['*.gif']
              dest: paths.build
            }
            {
              expand: true
              cwd: paths.src + '/html/'
              src: ['*.html']
              dest: paths.build
            }
          ]
        test:
          expand: true
          flatten: true
          src: ["#{paths.build}/*"]
          dest: "#{paths.test}/_temp"
        images:
          files: [
            expand: true
            cwd: paths.src
            src: ['*.gif']
            dest: paths.build
          ]
        templates:
          files: [
            expand: true
            cwd: paths.src + '/html'
            src: ['*.html']
            dest: paths.build
          ]

      cssmin:
        options:
          banner: '/*! <%= pkg.name %> <%= grunt.template.today("yyyy-mm-dd") %> */\n'
          report: 'min'
        all:
          files:
            src: '<%= concat.css.dest %>'
            dest: "#{paths.build}/<%= pkg.name %>.min.css"
        custom:
          expand: true
          cwd: customBuildDest + '/src/'
          src: ['*.css', '!*.min.css']
          dest: customBuildDest + '/src/'
          ext: '.<%= pkg.name %>-<%= pkg.version %>.min.css'
          #src: ["#{customBuildDest}/src/<%= pkg.name %>-<%= pkg.version %>.css"]
          #dest: "#{customBuildDest}/src/<%= pkg.name %>-<%= pkg.version %>.min.css"

      jshint:
        source: ["#{paths.src}/js/*.js"]
        tests: ["#{paths.test}unit/*.js"]
        options:
          validthis: true
          laxcomma: true
          laxbreak: true
          browser: true
          eqnull: true
          debug: true
          devel: true
          boss: true
          expr: true
          asi: true

      custom:
        options:
          dest: customBuildDest
          #dest: customBuildDest

      uglify:
        options:
          mangle: true
          compress: true
          report: 'min'
          preserveComments: 'some'
        core:
          src: ['<%= concat.core.dest %>']
          dest: "#{paths.build}/<%= pkg.name %>.min.js"
        jquery:
          src: ['<%= concat.jquery.dest %>']
          dest: "#{paths.build}/jquery.<%= pkg.name %>.min.js"
        coreS3:
          src: ['<%= concat.coreS3.dest %>']
          dest: "#{paths.build}/s3.<%= pkg.name %>.min.js"
        jqueryS3:
          src: ['<%= concat.jqueryS3.dest %>']
          dest: "#{paths.build}/s3.jquery.<%= pkg.name %>.min.js"
        all:
          src: ['<%= concat.all.dest %>']
          dest: "#{paths.build}/all.<%= pkg.name %>.min.js"
        custom:
          src: ["#{customBuildDest}/src/*.js"]
          dest: "#{customBuildDest}/src/custom.<%= pkg.name %>-<%= pkg.version %>.min.js"

      usebanner:
        allhead:
          src: ["#{paths.build}/*.{js,css}"]
          options:
            position: 'top'
            banner: '''
                /*!
                 * <%= pkg.title %>
                 *
                 * Copyright 2013, <%= pkg.author %> info@fineuploader.com
                 *
                 * Version: <%= pkg.version %>
                 *
                 * Homepage: http://fineuploader.com
                 *
                 * Repository: <%= pkg.repository.url %>
                 *
                 * Licensed under GNU GPL v3, see LICENSE
                 */ \n\n'''
        allfoot:
          src: ["#{paths.build}/*.{js,css}"]
          options:
            position: 'bottom'
            banner: '/*! <%= grunt.template.today("yyyy-mm-dd") %> */\n'
        customhead:
          src: ["#{paths.custom}/*.{js,css}"]
          options:
            position: 'top'
            banner: '''
                /*!
                 * <%= pkg.title %>
                 *
                 * Copyright 2013, <%= pkg.author %> info@fineuploader.com
                 *
                 * Version: <%= pkg.version %>
                 *
                 * Homepage: http://fineuploader.com
                 *
                 * Repository: <%= pkg.repository.url %>
                 *
                 * Licensed under GNU GPL v3, see LICENSE
                 */ \n\n'''
        customfoot:
          src: ["#{paths.custom}/*.{js,css}"]
          options:
            position: 'bottom'
            banner: '/*! <%= grunt.template.today("yyyy-mm-dd") %> */\n'

      version:
        options:
          pkg: pkg,
          prefix: '[^\\-][Vv]ersion[\'"]?\\s*[:=]\\s*[\'"]?'
        major:
          options:
            release: 'major'
          src: fineUploaderModules.modules.versioned
        minor:
          options:
            release: 'minor'
          src: fineUploaderModules.modules.versioned
        hotfix:
          options:
            release: 'patch'
          src: fineUploaderModules.modules.versioned
        build:
          options:
            release: 'build'
          src: fineUploaderModules.modules.versioned

      watch:
        options:
          interrupt: true
          debounceDelay: 250
        js:
          files: ["#{paths.src}/js/*.js", "#{paths.src}/js/s3/*.js"]
          tasks: [
            'dev'
            'test-unit'
          ]
        test:
          files: ["#{paths.test}/unit/*.js", "#{paths.test}/unit/s3/*.js"]
          tasks: [
            'jshint:tests'
            'test-unit'
          ]
        grunt:
          files: ['./Gruntfile.coffee']
          tasks: [
            'coffeelint:grunt'
            'build'
          ]
        images:
          files: ["#{paths.src}/*.gif"]
          tasks: [
            'copy:images'
          ]

      tests:
        local: 'karma-local.conf.coffee'

      autotest:
        local: 'karma-local.conf.coffee'

      saucetests:
        default:
          configFile: 'karma-sauce.conf.coffee'
          browsers: [
            ['SL-chrome-28-Linux', 'SL-firefox-21-Linux', 'SL-safari-6-OS_X_10.8'],
            ['SL-internet_explorer-10-Windows_8', 'SL-internet_explorer-9-Windows_7', 'SL-internet_explorer-8-Windows_7'],
            ['SL-android-4.0-Linux', 'SL-iphone-6-OS_X_10.8', 'SL-safari-5-OS_X_10.6'],
            #['SL-internet_explorer-7-Windows_XP'],
          ]

      mochaWebdriver:
        options:
          timeout: 60000
          testName: '[selenium] Fine Uploader'
          reporter: 'spec'
        local:
          src: ['test/functional/*.coffee']
          options:
            usePhantom: true
        sauce:
          src: ['test/functional/*.coffee']
          options:
            username: process.env.SAUCE_USERNAME || process.env.SAUCE_USER_NAME || ''
            key: process.env.SAUCE_ACCESS_KEY || process.env.SAUCE_ACCESSKEY || ''
            identifier: process.env.TRAVIS_JOB_NUMBER || `Math.floor((new Date).getTime() / 1000 - 1230768000).toString()`
            concurrency: 3
            tunnelTimeout: 60000
            browsers: allBrowsers.modules

      shell:
        start_saucecon:
          command: './lib/sauce/sauce_connect_setup.sh'
        kill_saucecon:
          command: 'cat /tmp/sauce-connect.pid | xargs kill'
        npm_install:
          command: 'npm install'
>>>>>>> 7e769736

    # Dependencies
    # ==========
    for name of pkg.devDependencies when name.substring(0, 6) is 'grunt-'
<<<<<<< HEAD
        grunt.loadNpmTasks name

    grunt.loadTasks './lib/grunt'

=======
      grunt.loadNpmTasks name

    grunt.loadTasks './lib/grunt'

    grunt.registerTask 'build_details', ->
      grunt.log.writeln "\n##########"
      grunt.log.writeln "Custom Build Generated: "
      grunt.log.write "### " + customBuildDest + " ###"
      grunt.log.writeln "\n##########\n"

>>>>>>> 7e769736
    # Tasks
    # ==========
    grunt.registerTask 'test:unit', 'Run unit tests locally with Karma', ['dev', 'tests:local']
    grunt.registerTask 'test:unit:sauce', 'Run tests with Karma on SauceLabs', ['dev', 'saucetests:default']
    grunt.registerTask 'test:func', 'Run functional tests locally', ['dev', 'mochaWebdriver:local']
    grunt.registerTask 'test:func:sauce', 'Run functional tests on SauceLabs', ['dev', 'mochaWebdriver:sauce']

    grunt.registerTask 'travis', 'Test with Travis CI', ['check_pull_req', 'saucetests:default']

    grunt.registerTask 'dev', 'Prepare code for testing', ['clean', 'shell:npm_install', 'bower', 'package', 'copy:test']
<<<<<<< HEAD
    grunt.registerTask 'build', 'Build from latest source', ['concat', 'minify', 'usebanner', 'copy:images']
    grunt.registerTask 'build_stripped', 'Build from latest source w/ test artifacts stripped out', ['concat', 'strip_code', 'minify', 'usebanner', 'copy:images']
    grunt.registerTask 'package', 'Build a zipped distribution-worthy version', ['build_stripped', 'copy:dist', 'compress']
=======
    grunt.registerTask 'build', 'Build from latest source', ['concat', 'minify', 'usebanner:allhead', 'usebanner:allfoot', 'copy:images']
    grunt.registerTask 'custom', 'Build a custom version', (modules) ->
      util = require './lib/grunt/utils'
      dest = customBuildDest
      if (modules?)
        util.build.call util, dest, modules.split(',')
      else
        util.build.call util, dest, []
      grunt.task.run(['uglify:custom', 'cssmin:custom', 'usebanner:customhead', 'usebanner:customfoot', 'compress:custom', 'build_details'])
    grunt.registerTask 'package', 'Build a zipped distribution-worthy version', ['build', 'copy:dist', 'compress']
>>>>>>> 7e769736
    grunt.registerTask 'default', 'Default task: clean, bower, lint, build, & test', ['package']<|MERGE_RESOLUTION|>--- conflicted
+++ resolved
@@ -14,10 +14,7 @@
 module.exports = (grunt) ->
 
     fs = require 'fs'
-<<<<<<< HEAD
-=======
     uuid = require 'uuid'
->>>>>>> 7e769736
 
     # Utilities
     # ==========
@@ -30,28 +27,19 @@
     # Paths
     # ==========
     paths =
-<<<<<<< HEAD
         'dist': './_dist'
         'build': './_build'
         'src': './client'
         'templates': './client/html/templates'
         'docs': './docs'
         'test': './test'
-=======
-      'dist': './_dist'
-      'build': './_build'
-      'src': './client'
-      'html': './client/html'
-      'docs': './docs'
-      'test': './test'
-      'custom': './_custom'
+        'custom': './_custom'
 
     # Desitnation for custom builds. Appended with a uuid to make builds unique
     # and not overwrite each other (if, say, two builds were being generated in parallel
 
     customBuildDest = path.join paths.custom, uuid.v1(1), "custom.#{pkg.name}-#{pkg.version}"
     #customBuildDest = path.join paths.custom, "custom.#{pkg.name}-#{pkg.version}"
->>>>>>> 7e769736
 
     # Browsers
     # ==========
@@ -66,555 +54,7 @@
     # ==========
     grunt.initConfig
 
-<<<<<<< HEAD
-        pkg: pkg
-
-        bower:
-            install:
-                options:
-                    targetDir: "#{paths.test}/_vendor"
-                    install: true
-                    cleanTargetDir: true
-                    cleanBowerDir: true
-                    layout: 'byComponent'
-
-        clean:
-            build:
-                files:
-                    src: paths.build
-            dist:
-                files:
-                    src: paths.dist
-            test:
-                files:
-                    src: ["#{paths.test}/_temp*"]
-            vendor:
-                files:
-                    src: "#{paths.test}/_vendor"
-
-        coffeelint:
-            options:
-                indentation:
-                    level: 'ignore'
-                no_trailing_whitespace:
-                    level: 'ignore'
-                max_line_length:
-                    level: 'ignore'
-            grunt: './Gruntfile.coffee'
-
-        compress:
-            jquery:
-                options:
-                    archive: "#{paths.dist}/jquery.<%= pkg.name %>-<%= pkg.version %>.zip"
-                files: [
-                    {
-                        expand: true
-                        cwd: paths.dist
-                        src: './jquery.<%= pkg.name %>-<%= pkg.version %>/*'
-                    }
-                ]
-            jqueryS3:
-                options:
-                    archive: "#{paths.dist}/s3.jquery.<%= pkg.name %>-<%= pkg.version %>.zip"
-                files: [
-                    {
-                        expand: true
-                        cwd: paths.dist
-                        src: './s3.jquery.<%= pkg.name %>-<%= pkg.version %>/*'
-                    }
-                ]
-            core:
-                options:
-                    archive: "#{paths.dist}/<%= pkg.name %>-<%= pkg.version %>.zip"
-                files: [
-                    {
-                        expand: true
-                        cwd: paths.dist
-                        src: './<%= pkg.name %>-<%= pkg.version %>/*'
-                    }
-                ]
-            coreS3:
-                options:
-                    archive: "#{paths.dist}/s3.<%= pkg.name %>-<%= pkg.version %>.zip"
-                files: [
-                    {
-                        expand: true
-                        cwd: paths.dist
-                        src: './s3.<%= pkg.name %>-<%= pkg.version %>/*'
-                    }
-                ]
-
-        concat:
-            core:
-                src: fineUploaderModules.mergeModules 'fuSrcTraditional', 'fuSrcModules', 'fuUiModules'
-                dest: "#{paths.build}/<%= pkg.name %>.js"
-            coreS3:
-                src: fineUploaderModules.mergeModules 'fuSrcS3', 'fuSrcModules', 'fuUiModules'
-                dest: "#{paths.build}/s3.<%= pkg.name %>.js"
-            jquery:
-                src: fineUploaderModules.mergeModules 'fuSrcTraditional', 'fuSrcModules', 'fuUiModules', 'fuSrcJquery'
-                dest: "#{paths.build}/jquery.<%= pkg.name %>.js"
-            jqueryS3:
-                src: fineUploaderModules.mergeModules 'fuSrcS3', 'fuSrcModules', 'fuUiModules', 'fuSrcJquery'
-                dest: "#{paths.build}/s3.jquery.<%= pkg.name %>.js"
-            all:
-                src: fineUploaderModules.mergeModules 'fuSrcTraditional', 'fuSrcModules', 'fuUiModules', 'fuSrcS3', 'fuSrcJquery'
-                dest: paths.build + "/all.<%= pkg.name %>.js"
-            css:
-                src: ["#{paths.src}/*.css"]
-                dest: "#{paths.build}/<%= pkg.name %>.css"
-
-        concurrent:
-            minify: ['cssmin', 'uglify']
-            lint: ['jshint', 'coffeelint']
-            concat: ['concat']
-            clean: ['clean']
-            compress: ['compress']
-
-        connect:
-            root_server:
-                options:
-                    base: "."
-                    hostname: "0.0.0.0"
-                    port: 9000
-                    keepalive: true
-            test_server:
-                options:
-                    base: "test"
-                    hostname: "0.0.0.0"
-                    port: 9000
-
-        copy:
-            dist:
-                files: [
-                    {
-                        expand: true
-                        cwd: paths.build
-                        src: ['*.js', '!all.*', '!s3.*', '!*.min.js', '!jquery*', '!*iframe*']
-                        dest: "#{paths.dist}/<%= pkg.name %>-<%= pkg.version %>/"
-                        ext: '-<%= pkg.version %>.js'
-                    }
-                    {
-                        expand: true
-                        cwd: paths.build
-                        src: [ '!all.*', 's3.*.js', '!*.min.js', '!s3.jquery*', '!*iframe*']
-                        dest: "#{paths.dist}/s3.<%= pkg.name %>-<%= pkg.version %>/"
-                        ext: '.<%= pkg.name %>-<%= pkg.version %>.js'
-                    }
-                    {
-                        expand: true
-                        cwd: paths.build
-                        src: ['*.min.js',  '!all.*', '!s3.*', '!jquery*']
-                        dest: "#{paths.dist}/<%= pkg.name %>-<%= pkg.version %>/"
-                        ext: '-<%= pkg.version %>.min.js'
-                    }
-                    {
-                        expand: true
-                        cwd: paths.build
-                        src: ['s3.*.min.js', '!s3.jquery*']
-                        dest: "#{paths.dist}/s3.<%= pkg.name %>-<%= pkg.version %>/"
-                        ext: '.<%= pkg.name %>-<%= pkg.version %>.min.js'
-                    }
-                    {
-                        expand: true
-                        cwd: paths.build
-                        src: ['jquery*js', '!s3.*', '!*.min.js']
-                        dest: "#{paths.dist}/jquery.<%= pkg.name %>-<%= pkg.version %>/"
-                        ext: '.<%= pkg.name %>-<%= pkg.version %>.js'
-                    },
-                    {
-                        expand: true
-                        cwd: paths.build
-                        src: ['s3.jquery*js', '!*.min.js']
-                        dest: "#{paths.dist}/s3.jquery.<%= pkg.name %>-<%= pkg.version %>/"
-                        ext: '.jquery.<%= pkg.name %>-<%= pkg.version %>.js'
-                    },
-                    {
-                        expand: true
-                        cwd: paths.build
-                        src: ['jquery*min.js']
-                        dest: "#{paths.dist}/jquery.<%= pkg.name %>-<%= pkg.version %>/"
-                        ext: '.<%= pkg.name %>-<%= pkg.version %>.min.js'
-                    }
-                    {
-                        expand: true
-                        cwd: paths.build
-                        src: ['s3.jquery*min.js']
-                        dest: "#{paths.dist}/s3.jquery.<%= pkg.name %>-<%= pkg.version %>/"
-                        ext: '.jquery.<%= pkg.name %>-<%= pkg.version %>.min.js'
-                    }
-                    {
-                        expand: true
-                        cwd: "./#{paths.src}/js/"
-                        src: ['iframe.xss.response.js']
-                        dest: "#{paths.dist}/<%= pkg.name %>-<%= pkg.version %>/"
-                        ext: '.xss.response-<%= pkg.version %>.js'
-                    }
-                    {
-                        expand: true
-                        cwd: "./#{paths.src}/js/"
-                        src: ['iframe.xss.response.js']
-                        dest: "#{paths.dist}/s3.<%= pkg.name %>-<%= pkg.version %>/"
-                        ext: '.xss.response-<%= pkg.version %>.js'
-                    }
-                    {
-                        expand: true
-                        cwd: "./#{paths.src}/js/"
-                        src: ['iframe.xss.response.js']
-                        dest: "#{paths.dist}/jquery.<%= pkg.name %>-<%= pkg.version %>/"
-                        ext: '.xss.response-<%= pkg.version %>.js'
-                    }
-                    {
-                        expand: true
-                        cwd: "./#{paths.src}/js/"
-                        src: ['iframe.xss.response.js']
-                        dest: "#{paths.dist}/s3.jquery.<%= pkg.name %>-<%= pkg.version %>/"
-                        ext: '.xss.response-<%= pkg.version %>.js'
-                    }
-                    {
-                        expand: true
-                        cwd: paths.src
-                        src: ['*.gif']
-                        dest: "#{paths.dist}/<%= pkg.name %>-<%= pkg.version %>/"
-                    }
-                    {
-                        expand: true
-                        cwd: paths.src
-                        src: ['*.gif']
-                        dest: "#{paths.dist}/s3.<%= pkg.name %>-<%= pkg.version %>/"
-                    }
-                    {
-                        expand: true
-                        cwd: paths.src
-                        src: ['*.gif']
-                        dest: "#{paths.dist}/jquery.<%= pkg.name %>-<%= pkg.version %>/"
-                    }
-                    {
-                        expand: true
-                        cwd: paths.src
-                        src: ['*.gif']
-                        dest: "#{paths.dist}/s3.jquery.<%= pkg.name %>-<%= pkg.version %>/"
-                    }
-                    {
-                        expand: true
-                        cwd: './'
-                        src: ['LICENSE']
-                        dest: "#{paths.dist}/<%= pkg.name %>-<%= pkg.version %>/"
-                    }
-                    {
-                        expand: true
-                        cwd: './'
-                        src: ['LICENSE']
-                        dest: "#{paths.dist}/s3.<%= pkg.name %>-<%= pkg.version %>/"
-                    }
-                    {
-                        expand: true
-                        cwd: './'
-                        src: ['LICENSE']
-                        dest: "#{paths.dist}/jquery.<%= pkg.name %>-<%= pkg.version %>/"
-                    }
-                    {
-                        expand: true
-                        cwd: './'
-                        src: ['LICENSE']
-                        dest: "#{paths.dist}/s3.jquery.<%= pkg.name %>-<%= pkg.version %>/"
-                    }
-                    {
-                        expand: true
-                        cwd: paths.build
-                        src: ['*.min.css']
-                        dest: "#{paths.dist}/<%= pkg.name %>-<%= pkg.version %>"
-                        ext: '-<%= pkg.version %>.min.css'
-                    }
-                    {
-                        expand: true
-                        cwd: paths.build
-                        src: ['*.min.css']
-                        dest: "#{paths.dist}/s3.<%= pkg.name %>-<%= pkg.version %>"
-                        ext: '-<%= pkg.version %>.min.css'
-                    }
-                    {
-                        expand: true
-                        cwd: paths.build
-                        src: ['*.css', '!*.min.css']
-                        dest: "#{paths.dist}/<%= pkg.name %>-<%= pkg.version %>"
-                        ext: '-<%= pkg.version %>.css'
-                    }
-                    {
-                        expand: true
-                        cwd: paths.build
-                        src: ['*.css', '!*.min.css']
-                        dest: "#{paths.dist}/s3.<%= pkg.name %>-<%= pkg.version %>"
-                        ext: '-<%= pkg.version %>.css'
-                    }
-                    {
-                        expand: true
-                        cwd: paths.build
-                        src: ['*.min.css']
-                        dest: "#{paths.dist}/jquery.<%= pkg.name %>-<%= pkg.version %>"
-                        ext: '-<%= pkg.version %>.min.css'
-                    }
-                    {
-                        expand: true
-                        cwd: paths.build
-                        src: ['*.min.css']
-                        dest: "#{paths.dist}/s3.jquery.<%= pkg.name %>-<%= pkg.version %>"
-                        ext: '-<%= pkg.version %>.min.css'
-                    }
-                    {
-                        expand: true
-                        cwd: paths.build
-                        src: ['*.css', '!*.min.css']
-                        dest: "#{paths.dist}/jquery.<%= pkg.name %>-<%= pkg.version %>"
-                        ext: '-<%= pkg.version %>.css'
-                    }
-                    {
-                        expand: true
-                        cwd: paths.build
-                        src: ['*.css', '!*.min.css']
-                        dest: "#{paths.dist}/s3.jquery.<%= pkg.name %>-<%= pkg.version %>"
-                        ext: '-<%= pkg.version %>.css'
-                    }
-                    {
-                        expand: true
-                        cwd: paths.templates
-                        src: ['*.html']
-                        dest: "#{paths.dist}/<%= pkg.name %>-<%= pkg.version %>/templates/"
-                    }
-                    {
-                        expand: true
-                        cwd: paths.templates
-                        src: ['*.html']
-                        dest: "#{paths.dist}/s3.<%= pkg.name %>-<%= pkg.version %>/templates/"
-                    }
-                    {
-                        expand: true
-                        cwd: paths.templates
-                        src: ['*.html']
-                        dest: "#{paths.dist}/jquery.<%= pkg.name %>-<%= pkg.version %>/templates/"
-                    }
-                    {
-                        expand: true
-                        cwd: paths.templates
-                        src: ['*.html']
-                        dest: "#{paths.dist}/s3.jquery.<%= pkg.name %>-<%= pkg.version %>/templates/"
-                    }
-                ]
-            build:
-                files: [
-                    {
-                        expand: true
-                        cwd: "#{paths.src}/js/"
-                        src: ['iframe.xss.response.js']
-                        dest: paths.build
-                    },
-                    {
-                        expand: true
-                        cwd: paths.src
-                        src: ['*.gif']
-                        dest: paths.build
-                    }
-                    {
-                        expand: true
-                        cwd: paths.src + '/html/'
-                        src: ['*.html']
-                        dest: paths.build
-                    }
-                ]
-            test:
-                expand: true
-                flatten: true
-                src: ["#{paths.build}/*"]
-                dest: "#{paths.test}/_temp"
-            images:
-                files: [
-                    expand: true
-                    cwd: paths.src
-                    src: ['*.gif']
-                    dest: paths.build
-                ]
-            templates:
-                files: [
-                    expand: true
-                    cwd: paths.src + '/html/templates'
-                    src: ['*.html']
-                    dest: paths.build
-                ]
-
-        cssmin:
-            options:
-                banner: '/*! <%= pkg.name %> <%= grunt.template.today("yyyy-mm-dd") %> */\n'
-                report: 'min'
-            files:
-                src: '<%= concat.css.dest %>'
-                dest: "#{paths.build}/<%= pkg.name %>.min.css"
-
-        jshint:
-            source: ["#{paths.src}/js/*.js"]
-            tests: ["#{paths.test}unit/*.js"]
-            options:
-                validthis: true
-                laxcomma: true
-                laxbreak: true
-                browser: true
-                eqnull: true
-                debug: true
-                devel: true
-                boss: true
-                expr: true
-                asi: true
-
-        uglify:
-            options:
-                mangle: true
-                compress: true
-                report: 'min'
-                preserveComments: 'some'
-            core:
-                src: ['<%= concat.core.dest %>']
-                dest: "#{paths.build}/<%= pkg.name %>.min.js"
-            jquery:
-                src: ['<%= concat.jquery.dest %>']
-                dest: "#{paths.build}/jquery.<%= pkg.name %>.min.js"
-            coreS3:
-                src: ['<%= concat.coreS3.dest %>']
-                dest: "#{paths.build}/s3.<%= pkg.name %>.min.js"
-            jqueryS3:
-                src: ['<%= concat.jqueryS3.dest %>']
-                dest: "#{paths.build}/s3.jquery.<%= pkg.name %>.min.js"
-            all:
-                src: ['<%= concat.all.dest %>']
-                dest: "#{paths.build}/all.<%= pkg.name %>.min.js"
-
-        usebanner:
-            header:
-                src: ["#{paths.build}/*.{js,css}"]
-                options:
-                    position: 'top'
-                    banner: '''
-                            /*!
-                            * <%= pkg.title %>
-                            *
-                            * Copyright 2013, <%= pkg.author %> info@fineuploader.com
-                            *
-                            * Version: <%= pkg.version %>
-                            *
-                            * Homepage: http://fineuploader.com
-                            *
-                            * Repository: <%= pkg.repository.url %>
-                            *
-                            * Licensed under GNU GPL v3, see LICENSE
-                            *
-                            * Third-party credits:
-                            *     MegaPixImage module (MIT):
-                            *         https://github.com/stomita/ios-imagefile-megapixel
-                            *         Copyright (c) 2012 Shinichi Tomita <shinichi.tomita@gmail.com>
-                            */ \n\n'''
-            footer:
-                src: ["#{paths.build}/*.{js,css}"]
-                options:
-                    position: 'bottom'
-                    banner: '/*! <%= grunt.template.today("yyyy-mm-dd") %> */\n'
-
-        version:
-            options:
-                pkg: pkg,
-                prefix: '[^\\-][Vv]ersion[\'"]?\\s*[:=]\\s*[\'"]?'
-            major:
-                options:
-                    release: 'major'
-                src: fineUploaderModules.modules.versioned
-            minor:
-                options:
-                    release: 'minor'
-                src: fineUploaderModules.modules.versioned
-            hotfix:
-                options:
-                    release: 'patch'
-                src: fineUploaderModules.modules.versioned
-            build:
-                options:
-                    release: 'build'
-                src: fineUploaderModules.modules.versioned
-
-        watch:
-            options:
-                interrupt: true
-                debounceDelay: 250
-            js:
-                files: ["#{paths.src}/js/*.js", "#{paths.src}/js/s3/*.js"]
-                tasks: [
-                    'dev'
-                    'test-unit'
-                ]
-            test:
-                files: ["#{paths.test}/unit/*.js", "#{paths.test}/unit/s3/*.js"]
-                tasks: [
-                    'jshint:tests'
-                    'test-unit'
-                ]
-            grunt:
-                files: ['./Gruntfile.coffee']
-                tasks: [
-                    'coffeelint:grunt'
-                    'build'
-                ]
-            images:
-                files: ["#{paths.src}/*.gif"]
-                tasks: [
-                    'copy:images'
-                ]
-
-        tests:
-            local: 'karma-local.conf.coffee'
-
-        autotest:
-            local: 'karma-local.conf.coffee'
-
-        saucetests:
-            default:
-                configFile: 'karma-sauce.conf.coffee'
-                browsers: [
-                    ['SL-chrome-28-Linux', 'SL-firefox-21-Linux', 'SL-safari-6-OS_X_10.8'],
-                    ['SL-internet_explorer-10-Windows_8', 'SL-internet_explorer-9-Windows_7', 'SL-internet_explorer-8-Windows_7'],
-                    ['SL-android-4.0-Linux', 'SL-iphone-6-OS_X_10.8', 'SL-safari-5-OS_X_10.6'],
-                    #['SL-internet_explorer-7-Windows_XP'],
-                ]
-
-        mochaWebdriver:
-            options:
-                timeout: 60000
-                testName: '[selenium] Fine Uploader'
-                reporter: 'spec'
-            local:
-                src: ['test/functional/*.coffee']
-                options:
-                    usePhantom: true
-            sauce:
-                src: ['test/functional/*.coffee']
-                options:
-                    username: process.env.SAUCE_USERNAME || process.env.SAUCE_USER_NAME || ''
-                    key: process.env.SAUCE_ACCESS_KEY || process.env.SAUCE_ACCESSKEY || ''
-                    identifier: process.env.TRAVIS_JOB_NUMBER || `Math.floor((new Date).getTime() / 1000 - 1230768000).toString()`
-                    concurrency: 3
-                    tunnelTimeout: 60000
-                    browsers: allBrowsers.modules
-
-        shell:
-            start_saucecon:
-                command: './lib/sauce/sauce_connect_setup.sh'
-            kill_saucecon:
-                command: 'cat /tmp/sauce-connect.pid | xargs kill'
-            npm_install:
-                command: 'npm install'
-
-        strip_code:
-            options:
-                start_comment: "<testing>"
-                end_comment: "</testing>"
-            files:
-                src: "#{paths.build}/*.js"
-=======
+
       pkg: pkg
 
       bower:
@@ -1203,18 +643,18 @@
           command: 'cat /tmp/sauce-connect.pid | xargs kill'
         npm_install:
           command: 'npm install'
->>>>>>> 7e769736
+
+    strip_code:
+        options:
+            start_comment: "<testing>"
+            end_comment: "</testing>"
+        files:
+            src: "#{paths.build}/*.js"
 
     # Dependencies
     # ==========
     for name of pkg.devDependencies when name.substring(0, 6) is 'grunt-'
-<<<<<<< HEAD
         grunt.loadNpmTasks name
-
-    grunt.loadTasks './lib/grunt'
-
-=======
-      grunt.loadNpmTasks name
 
     grunt.loadTasks './lib/grunt'
 
@@ -1224,7 +664,6 @@
       grunt.log.write "### " + customBuildDest + " ###"
       grunt.log.writeln "\n##########\n"
 
->>>>>>> 7e769736
     # Tasks
     # ==========
     grunt.registerTask 'test:unit', 'Run unit tests locally with Karma', ['dev', 'tests:local']
@@ -1235,12 +674,12 @@
     grunt.registerTask 'travis', 'Test with Travis CI', ['check_pull_req', 'saucetests:default']
 
     grunt.registerTask 'dev', 'Prepare code for testing', ['clean', 'shell:npm_install', 'bower', 'package', 'copy:test']
-<<<<<<< HEAD
-    grunt.registerTask 'build', 'Build from latest source', ['concat', 'minify', 'usebanner', 'copy:images']
+
+    grunt.registerTask 'build', 'Build from latest source', ['concat', 'minify', 'usebanner:allhead', 'usebanner:allfoot', 'copy:images']
     grunt.registerTask 'build_stripped', 'Build from latest source w/ test artifacts stripped out', ['concat', 'strip_code', 'minify', 'usebanner', 'copy:images']
+
     grunt.registerTask 'package', 'Build a zipped distribution-worthy version', ['build_stripped', 'copy:dist', 'compress']
-=======
-    grunt.registerTask 'build', 'Build from latest source', ['concat', 'minify', 'usebanner:allhead', 'usebanner:allfoot', 'copy:images']
+
     grunt.registerTask 'custom', 'Build a custom version', (modules) ->
       util = require './lib/grunt/utils'
       dest = customBuildDest
@@ -1249,6 +688,5 @@
       else
         util.build.call util, dest, []
       grunt.task.run(['uglify:custom', 'cssmin:custom', 'usebanner:customhead', 'usebanner:customfoot', 'compress:custom', 'build_details'])
-    grunt.registerTask 'package', 'Build a zipped distribution-worthy version', ['build', 'copy:dist', 'compress']
->>>>>>> 7e769736
+
     grunt.registerTask 'default', 'Default task: clean, bower, lint, build, & test', ['package']