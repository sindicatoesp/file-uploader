# Local Karma configuration
sharedConfig = require './karma.conf'

module.exports = (config, options = {}) ->
    sharedConfig config

    config.set
      testName: '[local] FineUploader: tests'
      logFile: 'fineuploader.log'
<<<<<<< HEAD
      browsers: [
          'PhantomJS'
      ]
=======
      autoWatch: true
>>>>>>> 3291eeec
<|MERGE_RESOLUTION|>--- conflicted
+++ resolved
@@ -7,10 +7,4 @@
     config.set
       testName: '[local] FineUploader: tests'
       logFile: 'fineuploader.log'
-<<<<<<< HEAD
-      browsers: [
-          'PhantomJS'
-      ]
-=======
-      autoWatch: true
->>>>>>> 3291eeec
+      autoWatch: true