--- conflicted
+++ resolved
@@ -1,11 +1,7 @@
 {
   "name": "fine-uploader",
   "title": "Fine Uploader",
-<<<<<<< HEAD
-  "version": "5.4.0-4",
-=======
-  "version": "5.4.0-2",
->>>>>>> 027efa67
+  "version": "5.4.0-5",
   "description": "Multiple file upload component with progress-bar, drag-and-drop, support for all modern browsers.",
   "main": "./fine-uploader/js/fineuploader.js",
   "maintainers": [
