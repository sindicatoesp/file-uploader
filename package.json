{
  "name": "fine-uploader",
  "title": "Fine Uploader",
<<<<<<< HEAD
  "version": "5.3.0-1",
=======
  "version": "5.3.0",
>>>>>>> 37f1482c
  "description": "Multiple file upload component with progress-bar, drag-and-drop, support for all modern browsers.",
  "main": "./fine-uploader/js/fineuploader.js",
  "maintainers": [
    "Ray Nicholus <ray@fineuploader.com>",
    "Mark Feltner <mfeltner@widen.com>"
  ],
  "directories": {
    "doc": "docs",
    "lib": "client",
    "test": "test"
  },
  "scripts": {
    "build": "grunt package"
  },
  "keywords": [
    "amazon",
    "aws",
    "azure",
    "chunk",
    "chunking",
    "cross-domain",
    "cross-site",
    "drag",
    "drop",
    "file",
    "file-input",
    "file-uploader",
    "input",
    "jquery",
    "jquery-plugin",
    "multiple",
    "preview",
    "progress",
    "resume",
    "s3",
    "selection",
    "upload",
    "widget"
  ],
  "repository": {
    "type": "git",
    "url": "git://github.com/FineUploader/fine-uploader.git"
  },
  "author": "Widen Enterprises, Inc.",
  "licenses": [
    {
      "type": "Widen Commerical License",
      "url": "https://raw.githubusercontent.com/FineUploader/fine-uploader/master/LICENSE"
    }
  ],
  "bugs": {
    "url": "https://github.com/FineUploader/fine-uploader/issues"
  },
  "devDependencies": {
    "async": "0.2.9",
    "glob": "3.2.6",
    "grunt": "^0.4.5",
    "grunt-aws-s3": "^0.10.0",
    "grunt-banner": "0.2.0",
    "grunt-contrib-clean": "0.4.1",
    "grunt-contrib-compress": "0.5.2",
    "grunt-contrib-concat": "0.3.0",
    "grunt-contrib-copy": "0.4.1",
    "grunt-contrib-cssmin": "0.6.1",
    "grunt-contrib-jshint": "0.7.1",
    "grunt-contrib-uglify": "0.2.2",
    "grunt-contrib-watch": "0.4.4",
    "grunt-jscs": "^0.7.1",
    "grunt-karma": "0.6.2",
    "grunt-nodestatic": "0.1.2",
    "grunt-open": "0.2.2",
    "grunt-shell": "0.3.1",
    "grunt-strip-code": "0.1.2",
    "grunt-version": "0.2.2",
    "karma": "0.10.10",
    "karma-firefox-launcher": "0.1.2",
    "karma-ievms": "0.0.4",
    "karma-mocha": "0.1.0",
    "karma-opera-launcher": "0.1.0",
    "karma-safari-launcher": "0.1.1",
    "karma-spec-reporter": "0.0.13",
    "npm": "^2.1.17",
    "optimist": "0.6.0",
    "request": "2.21.0",
    "semver": "2.0.x",
    "time-grunt": "^1.0.0",
    "underscore": "1.5.2",
    "uuid": "1.4.1"
  },
  "scripts": {
    "setup-dev": "mkdir test/dev/handlers/traditional/files; mkdir test/dev/handlers/traditional/chunks",
    "start-local-dev": "php -S 0.0.0.0:9090 -t . -c test/dev/handlers/php.ini",
    "start-c9-dev": "php -S $IP:$PORT -t . -c test/dev/handlers/php.ini"
  }
}<|MERGE_RESOLUTION|>--- conflicted
+++ resolved
@@ -1,11 +1,7 @@
 {
   "name": "fine-uploader",
   "title": "Fine Uploader",
-<<<<<<< HEAD
-  "version": "5.3.0-1",
-=======
-  "version": "5.3.0",
->>>>>>> 37f1482c
+  "version": "5.4.0-1",
   "description": "Multiple file upload component with progress-bar, drag-and-drop, support for all modern browsers.",
   "main": "./fine-uploader/js/fineuploader.js",
   "maintainers": [
