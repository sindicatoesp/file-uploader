{
  "name": "fineuploader",
  "title": "Fine Uploader",
<<<<<<< HEAD
  "version": "5.1.0-9",
=======
  "version": "5.0.9",
>>>>>>> d7ff677c
  "description": "Multiple file upload component with progress-bar, drag-and-drop, support for all modern browsers.",
  "main": "./fine-uploader/js/fineuploader.js",
  "maintainers": [
    "Ray Nicholus <rnicholus@widen.com>",
    "Mark Feltner <mfeltner@widen.com>"
  ],
  "directories": {
    "doc": "docs",
    "test": "test"
  },
  "scripts": {
    "test": "grunt test",
    "docs": "make docs",
    "build": "make build"
  },
  "keywords": [
    "upload",
    "file",
    "chunking",
    "file-uploader"
  ],
  "repository": {
    "type": "git",
    "url": "git://github.com/Widen/fine-uploader.git"
  },
  "author": "Widen Enterprises, Inc.",
  "licenses": [
    {
      "type": "GPL 3",
      "url": "http://www.gnu.org/licenses/gpl-3.0.txt"
    },
    {
      "type": "Widen Commerical License",
      "url": "http://fineuploader.com/downloads.html"
    }
  ],
  "bugs": {
    "url": "https://github.com/Widen/fine-uploader/issues"
  },
  "devDependencies": {},
  "dependencies": {
    "async": "0.2.9",
    "glob": "3.2.6",
    "grunt": "^0.4.5",
    "grunt-banner": "0.2.0",
    "grunt-contrib-clean": "0.4.1",
    "grunt-contrib-compress": "0.5.2",
    "grunt-contrib-concat": "0.3.0",
    "grunt-contrib-copy": "0.4.1",
    "grunt-contrib-cssmin": "0.6.1",
    "grunt-contrib-jshint": "0.7.1",
    "grunt-contrib-uglify": "0.2.2",
    "grunt-contrib-watch": "0.4.4",
    "grunt-karma": "0.6.2",
    "grunt-nodestatic": "0.1.2",
    "grunt-open": "0.2.2",
    "grunt-s3": "^0.2.0-alpha.3",
    "grunt-shell": "0.3.1",
    "grunt-strip-code": "0.1.2",
    "grunt-version": "0.2.2",
    "karma": "0.10.10",
    "karma-firefox-launcher": "0.1.2",
    "karma-ievms": "0.0.4",
    "karma-mocha": "0.1.0",
    "karma-opera-launcher": "0.1.0",
    "karma-safari-launcher": "0.1.1",
    "karma-spec-reporter": "0.0.13",
    "optimist": "0.6.0",
    "request": "2.21.0",
    "semver": "2.0.x",
    "time-grunt": "^1.0.0",
    "underscore": "1.5.2",
    "uuid": "1.4.1",
    "grunt-jscs": "^0.7.1"
  },
  "license": "GPLv3"
}<|MERGE_RESOLUTION|>--- conflicted
+++ resolved
@@ -1,11 +1,7 @@
 {
   "name": "fineuploader",
   "title": "Fine Uploader",
-<<<<<<< HEAD
-  "version": "5.1.0-9",
-=======
-  "version": "5.0.9",
->>>>>>> d7ff677c
+  "version": "5.1.0-10",
   "description": "Multiple file upload component with progress-bar, drag-and-drop, support for all modern browsers.",
   "main": "./fine-uploader/js/fineuploader.js",
   "maintainers": [
