{
  "name": "fineuploader",
  "title": "Fine Uploader",
  "description": "Multiple file upload library with support for all major browsers.  Many features such as drag & drop, auto & manual retry, file chunking, auto-resume, and more!  Does NOT use Flash or Java.  Highly configurable.  A no-dependency version is ALSO available in the downloads section.",
  "keywords": [
    "upload",
    "file",
    "chunking",
    "file-uploader",
    "s3",
    "aws",
    "amazon",
    "input",
    "form",
    "ui"
  ],
<<<<<<< HEAD
  "version": "4.0.3",
=======
  "version": "4.1.0-11",
>>>>>>> 98706404
  "author": {
    "name": "Widen Enterprises",
    "url": "http://widen.com"
  },
  "licenses": [
    {
      "type": "GPL 3",
      "url": "http://www.gnu.org/licenses/gpl-3.0.txt"
    },
    {
      "type": "Widen Commerical License",
      "url": "http://fineuploader.com/licensing.html"
    }
  ],
  "bugs": "https://github.com/Widen/fine-uploader/issues",
  "homepage": "http://fineuploader.com",
  "demo": "http://fineuploader.com",
  "docs": "http://docs.fineuploader.com",
  "download": "http://fineuploader.com/downloads.html",
  "dependencies": {
    "jquery": ">=1.5"
  }
}<|MERGE_RESOLUTION|>--- conflicted
+++ resolved
@@ -14,11 +14,7 @@
     "form",
     "ui"
   ],
-<<<<<<< HEAD
-  "version": "4.0.3",
-=======
   "version": "4.1.0-11",
->>>>>>> 98706404
   "author": {
     "name": "Widen Enterprises",
     "url": "http://widen.com"
