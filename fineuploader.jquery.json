{
  "name": "fineuploader",
  "title": "Fine Uploader",
  "description": "Multiple file upload library with support for all major browsers.  Many features such as drag & drop, auto & manual retry, file chunking, auto-resume, and more!  Does NOT use Flash or Java.  Highly configurable.  A no-dependency version is ALSO available in the downloads section.",
  "keywords": [
    "upload",
    "file",
    "chunking",
    "file-uploader",
    "s3",
    "aws",
    "amazon",
    "input",
    "form",
    "ui",
    "azure",
    "microsoft"
  ],
<<<<<<< HEAD
  "version": "5.1.0-9",
=======
  "version": "5.0.9",
>>>>>>> d7ff677c
  "author": {
    "name": "Widen Enterprises",
    "url": "http://widen.com"
  },
  "licenses": [
    {
      "type": "GPL 3",
      "url": "http://www.gnu.org/licenses/gpl-3.0.txt"
    },
    {
      "type": "Widen Commerical License",
      "url": "http://fineuploader.com/licensing.html"
    }
  ],
  "bugs": "https://github.com/Widen/fine-uploader/issues",
  "homepage": "http://fineuploader.com",
  "demo": "http://fineuploader.com/demos.html",
  "docs": "http://docs.fineuploader.com",
  "download": "http://fineuploader.com/downloads.html",
  "dependencies": {
    "jquery": ">=1.5"
  }
}<|MERGE_RESOLUTION|>--- conflicted
+++ resolved
@@ -16,11 +16,7 @@
     "azure",
     "microsoft"
   ],
-<<<<<<< HEAD
-  "version": "5.1.0-9",
-=======
-  "version": "5.0.9",
->>>>>>> d7ff677c
+  "version": "5.1.0-10",
   "author": {
     "name": "Widen Enterprises",
     "url": "http://widen.com"
