--- conflicted
+++ resolved
@@ -14,11 +14,7 @@
     "form",
     "ui"
   ],
-<<<<<<< HEAD
   "version": "3.9.0",
-=======
-  "version": "3.8.1",
->>>>>>> 8bc0767f
   "author": {
     "name": "Widen Enterprises",
     "url": "http://widen.com"
