--- conflicted
+++ resolved
@@ -8,11 +8,7 @@
     "chunking",
     "file-uploader"
   ],
-<<<<<<< HEAD
-  "version": "",
-=======
   "version": "3.6.2",
->>>>>>> 967ec957
   "author": {
     "name": "Widen Enterprises",
     "url": "http://widen.com"
