{
  "name": "fineuploader",
  "title": "Fine Uploader",
  "description": "Multiple file upload library with support for all major browsers.  Many features such as drag & drop, auto & manual retry, file chunking, auto-resume, and more!  Does NOT use Flash or Java.  Highly configurable.  A no-dependency version is ALSO available in the downloads section.",
  "keywords": [
    "upload",
    "file",
    "chunking",
    "file-uploader",
    "s3",
    "aws",
    "amazon",
    "input",
    "form",
    "ui",
    "azure",
    "microsoft"
  ],
<<<<<<< HEAD
  "version": "5.0.0-2",
=======
  "version": "5.0.0-3",
>>>>>>> 9307c938
  "author": {
    "name": "Widen Enterprises",
    "url": "http://widen.com"
  },
  "licenses": [
    {
      "type": "GPL 3",
      "url": "http://www.gnu.org/licenses/gpl-3.0.txt"
    },
    {
      "type": "Widen Commerical License",
      "url": "http://fineuploader.com/licensing.html"
    }
  ],
  "bugs": "https://github.com/Widen/fine-uploader/issues",
  "homepage": "http://fineuploader.com",
  "demo": "http://fineuploader.com/demos.html",
  "docs": "http://docs.fineuploader.com",
  "download": "http://fineuploader.com/downloads.html",
  "dependencies": {
    "jquery": ">=1.5"
  }
}<|MERGE_RESOLUTION|>--- conflicted
+++ resolved
@@ -16,11 +16,7 @@
     "azure",
     "microsoft"
   ],
-<<<<<<< HEAD
-  "version": "5.0.0-2",
-=======
   "version": "5.0.0-3",
->>>>>>> 9307c938
   "author": {
     "name": "Widen Enterprises",
     "url": "http://widen.com"
