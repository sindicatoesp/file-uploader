--- conflicted
+++ resolved
@@ -277,13 +277,9 @@
         button: null,
         multiple: true,
         maxConnections: 3,
-<<<<<<< HEAD
-        // validation
-=======
         disableCancelForFormUploads: false,
         autoUpload: true,
         // validation        
->>>>>>> 55b3ca6e
         allowedExtensions: [],
         acceptFiles: null,		// comma separated string of mime-types for browser to display in browse dialog
         sizeLimit: 0,
@@ -294,15 +290,6 @@
         onComplete: function(id, fileName, responseJSON){},
         onCancel: function(id, fileName){},
         onUpload: function(id, fileName, xhr){},
-<<<<<<< HEAD
-		onError: function(id, fileName, xhr) {},
-        // messages
-        messages: {
-            typeError: "Unfortunately the file(s) you selected weren't the type we were expecting. Only {extensions} files are allowed.",
-            sizeError: "{file} is too large, maximum file size is {sizeLimit}.",
-            minSizeError: "{file} is too small, minimum file size is {minSizeLimit}.",
-            emptyError: "{file} is empty, please select files again without it.",
-=======
         onProgress: function(id, fileName, loaded, total){
             if (loaded === total) {
                 var item = that._getItemByFileId(id);
@@ -310,6 +297,7 @@
                 cancelLink.style.display = 'none';
             }
         },
+        onError: function(id, fileName, xhr) {},
         // messages
         messages: {
             typeError: "{file} has an invalid extension. Only {extensions} {isAre} allowed.",
@@ -317,7 +305,6 @@
             minSizeError: "{file} is too small, minimum file size is {minSizeLimit}.",
             emptyError: "{file} is empty, please select files again without it.",
             noFilesError: "No files to upload.",
->>>>>>> 55b3ca6e
             onLeave: "The files are being uploaded, if you leave now the upload will be cancelled."
         },
         showMessage: function(message){
@@ -331,18 +318,12 @@
 
     // number of files being uploaded
     this._filesInProgress = 0;
-<<<<<<< HEAD
-    this._handler = this._createUploadHandler();
-
-    if (this._options.button){
-=======
 
     this._storedFiles = [];
 
     this._handler = this._createUploadHandler(); 
     
     if (this._options.button){ 
->>>>>>> 55b3ca6e
         this._button = this._createUploadButton(this._options.button);
     }
 
@@ -462,16 +443,6 @@
         this._button.reset();
     },
     _uploadFileList: function(files){
-<<<<<<< HEAD
-        for (var i=0; i<files.length; i++){
-            if ( !this._validateFile(files[i])){
-                return;
-            }
-        }
-
-        for (var i=0; i<files.length; i++){
-            this._uploadFile(files[i]);
-=======
         if (files.length > 0) {
 			for (var i=0; i<files.length; i++){
 			    if ( !this._validateFile(files[i])){
@@ -485,7 +456,6 @@
         }
         else {
 			this._error('noFilesError', "");
->>>>>>> 55b3ca6e
         }
     },
     _uploadFile: function(fileContainer){
@@ -541,14 +511,6 @@
         var message = this._options.messages[code];
         function r(name, replacement){ message = message.replace(name, replacement); }
 
-<<<<<<< HEAD
-        r('{file}', this._formatFileName(fileName));
-        r('{extensions}', this._options.allowedExtensions.join(', '));
-        r('{sizeLimit}', this._formatSize(this._options.sizeLimit));
-        r('{minSizeLimit}', this._formatSize(this._options.minSizeLimit));
-
-        this._options.showMessage(message);
-=======
         var extensions = this._options.allowedExtensions.join(', ');
 
         r('{file}', this._formatFileName(fileName));        
@@ -558,7 +520,6 @@
         r('{isAre}', extensions.indexOf(",") != -1 ? "are" : "is");
 
         this._options.showMessage(message);                
->>>>>>> 55b3ca6e
     },
     _formatFileName: function(name){
         if (name.length > 33){
@@ -618,27 +579,16 @@
 
         // template for one item in file list
         fileTemplate: '<li>' +
-<<<<<<< HEAD
                 '<span class="qq-progress-bar"></span>' +
-                '<span class="qq-upload-file"></span>' +
-=======
->>>>>>> 55b3ca6e
                 '<span class="qq-upload-spinner"></span>' +
                 '<span class="qq-upload-finished"></span>' +
                 '<span class="qq-upload-failed-icon"></span>' +
                 '<span class="qq-upload-file"></span>' +
                 '<span class="qq-upload-size"></span>' +
-<<<<<<< HEAD
                 '<a class="qq-upload-cancel" href="#">{cancelButtonText}</a>' +
                 '<span class="qq-upload-failed-text">{failUploadtext}</span>' +
             '</li>',
 
-=======
-                '<a class="qq-upload-cancel" href="#">Cancel</a>' +
-                '<span class="qq-upload-failed-text">Failed</span>' +
-            '</li>',
-        
->>>>>>> 55b3ca6e
         classes: {
             // used to get elements from templates
             button: 'qq-upload-button',
@@ -681,14 +631,9 @@
     this._listElement = this._options.listElement || this._find(this._element, 'list');
 
     this._classes = this._options.classes;
-<<<<<<< HEAD
-
-    this._button = this._createUploadButton(this._find(this._element, 'button'));
-=======
     this._icons = this._options.icons;
         
     this._button = this._createUploadButton(this._find(this._element, 'button'));        
->>>>>>> 55b3ca6e
 
     this._bindCancelEvent();
     this._setupDragDrop();
@@ -817,48 +762,33 @@
 
         // mark completed
         var item = this._getItemByFileId(id);
-<<<<<<< HEAD
-        qq.remove(this._find(item, 'cancel'));
-=======
         if (!this._options.disableCancelForFormUploads || qq.UploadHandlerXhr.isSupported()) {
             qq.remove(this._find(item, 'cancel'));
         }
->>>>>>> 55b3ca6e
         qq.remove(this._find(item, 'spinner'));
 
         if (result.success){
             qq.addClass(item, this._classes.success);
-<<<<<<< HEAD
-=======
             this._find(item, 'finished').style.display = "inline-block";
             if (this._icons.finished) {
 	            this._find(item, 'finished').style.background = "url('" + this._icons.finished + "')";
             }
->>>>>>> 55b3ca6e
         } else {
             var errorReason = result.reason ? result.reason : "Unknown error";
             qq.addClass(item, this._classes.fail);
-<<<<<<< HEAD
-=======
             this._find(item, 'failedicon').style.display = "inline-block";
             this._find(item, 'failedicon').title = errorReason;
             if (this._icons.failed) {
                 this._find(item, 'failedicon').style.background = "url('" + this._icons.failed + "')";
             }
->>>>>>> 55b3ca6e
         }
     },
     _addToList: function(id, fileName){
         var item = qq.toElement(this._options.fileTemplate);
-<<<<<<< HEAD
-=======
-
         if (this._options.disableCancelForFormUploads && !qq.UploadHandlerXhr.isSupported()) {
             var cancelLink = this._find(item, 'cancel');
             qq.remove(cancelLink);
         }
-
->>>>>>> 55b3ca6e
         item.qqFileId = id;
 
         var fileElement = this._find(item, 'file');
@@ -1290,29 +1220,27 @@
         return id;
     },
     _attachLoadEvent: function(iframe, callback){
-<<<<<<< HEAD
-        this._detach_event = qq.attach(iframe, 'load', function(){
-            // when we remove iframe from dom
-            // the request stops, but in IE load
-            // event fires
-            if (!iframe.parentNode){
-                return;
-            }
-
-            // fixing Opera 10.53
-            if (iframe.contentDocument &&
-                iframe.contentDocument.body &&
-                iframe.contentDocument.body.innerHTML == "false"){
-                // In Opera event is fired second time
-                // when body.innerHTML changed from false
-                // to server response approx. after 1 sec
-                // when we upload file with iframe
-                return;
-            }
-
-=======
         qq.attach(iframe, 'load', function(){
->>>>>>> 55b3ca6e
+/////////REMOVED DURING MERGE (from remote repo) - may be useful
+//        this._detach_event = qq.attach(iframe, 'load', function(){
+//            // when we remove iframe from dom
+//            // the request stops, but in IE load
+//            // event fires
+//            if (!iframe.parentNode){
+//                return;
+//            }
+//
+//            // fixing Opera 10.53
+//            if (iframe.contentDocument &&
+//                iframe.contentDocument.body &&
+//                iframe.contentDocument.body.innerHTML == "false"){
+//                // In Opera event is fired second time
+//                // when body.innerHTML changed from false
+//                // to server response approx. after 1 sec
+//                // when we upload file with iframe
+//                return;
+//            }
+/////////REMOVED DURING MERGE (from remote repo) - may be useful
             callback();
         });
     },
@@ -1320,22 +1248,6 @@
      * Returns json object received by iframe from server.
      */
     _getIframeContentJSON: function(iframe){
-<<<<<<< HEAD
-        // iframe.contentWindow.document - for IE<7
-        var doc = iframe.contentDocument ? iframe.contentDocument: iframe.contentWindow.document,
-            response;
-
-        var innerHTML = doc.body.innerHTML;
-        this.log("converting iframe's innerHTML to JSON");
-        this.log("innerHTML = " + innerHTML);
-        //plain text response may be wrapped in <pre> tag
-        if (innerHTML.slice(0, 5).toLowerCase() == '<pre>' && innerHTML.slice(-6).toLowerCase() == '</pre>') {
-          innerHTML = doc.body.firstChild.firstChild.nodeValue;
-        }
-
-        try {
-            response = eval("(" + innerHTML + ")");
-=======
         try {
             // iframe.contentWindow.document - for IE<7
             var doc = iframe.contentDocument ? iframe.contentDocument: iframe.contentWindow.document,
@@ -1345,7 +1257,22 @@
             this.log("innerHTML = " + doc.body.innerHTML);
                         
             response = eval("(" + doc.body.innerHTML + ")");
->>>>>>> 55b3ca6e
+/////////REMOVED DURING MERGE (from remote repo) - may be useful
+//        // iframe.contentWindow.document - for IE<7
+//        var doc = iframe.contentDocument ? iframe.contentDocument: iframe.contentWindow.document,
+//            response;
+//
+//        var innerHTML = doc.body.innerHTML;
+//        this.log("converting iframe's innerHTML to JSON");
+//        this.log("innerHTML = " + innerHTML);
+//        //plain text response may be wrapped in <pre> tag
+//        if (innerHTML.slice(0, 5).toLowerCase() == '<pre>' && innerHTML.slice(-6).toLowerCase() == '</pre>') {
+//          innerHTML = doc.body.firstChild.firstChild.nodeValue;
+//        }
+//
+//        try {
+//            response = eval("(" + innerHTML + ")");
+/////////REMOVED DURING MERGE (from remote repo) - may be useful
         } catch(err){
             response = {};
         }
@@ -1511,27 +1438,6 @@
 
         this._options.onProgress(id, name, size, size);
 
-<<<<<<< HEAD
-        if (xhr.status == 200){
-            this.log("xhr - server response received");
-            this.log("responseText = " + xhr.responseText);
-
-            var response;
-
-            try {
-                response = eval("(" + xhr.responseText + ")");
-            } catch(err){
-                response = {};
-            }
-
-            this._options.onComplete(id, name, response);
-
-        } else {
-            this._options.onError(id, name, xhr);
-            this._options.onComplete(id, name, {});
-        }
-
-=======
         this.log("xhr - server response received");
         this.log("responseText = " + xhr.responseText);
 
@@ -1545,7 +1451,26 @@
 
         this._options.onComplete(id, name, response);
 
->>>>>>> 55b3ca6e
+/////////REMOVED DURING MERGE (from remote repo) - may be useful
+//        if (xhr.status == 200){
+//            this.log("xhr - server response received");
+//            this.log("responseText = " + xhr.responseText);
+//
+//            var response;
+//
+//            try {
+//                response = eval("(" + xhr.responseText + ")");
+//            } catch(err){
+//                response = {};
+//            }
+//
+//            this._options.onComplete(id, name, response);
+//
+//        } else {
+//            this._options.onError(id, name, xhr);
+//            this._options.onComplete(id, name, {});
+//        }
+/////////REMOVED DURING MERGE (from remote repo) - may be useful
         this._files[id] = null;
         this._xhrs[id] = null;
         this._dequeue(id);
