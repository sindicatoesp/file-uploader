--- conflicted
+++ resolved
@@ -282,11 +282,8 @@
         onProgress: function(id, fileName, loaded, total){},
         onComplete: function(id, fileName, responseJSON){},
         onCancel: function(id, fileName){},
-<<<<<<< HEAD
-        onError: function(id, fileName, xhr) {},
-=======
         onUpload: function(id, fileName, xhr){},
->>>>>>> 7e76c261
+		onError: function(id, fileName, xhr) {},
         // messages                
         messages: {
             typeError: "{file} has invalid extension. Only {extensions} are allowed.",
@@ -351,12 +348,9 @@
             debug: this._options.debug,
             action: this._options.action,         
             maxConnections: this._options.maxConnections,   
-<<<<<<< HEAD
             customHeaders: this._options.customHeaders,
-=======
             inputName: this._options.inputName,
             extraDropzones: this._options.extraDropzones,
->>>>>>> 7e76c261
             onProgress: function(id, fileName, loaded, total){                
                 self._onProgress(id, fileName, loaded, total);
                 self._options.onProgress(id, fileName, loaded, total);                    
@@ -369,14 +363,11 @@
                 self._onCancel(id, fileName);
                 self._options.onCancel(id, fileName);
             },
-<<<<<<< HEAD
-            onError : self._options.onError
-=======
+            onError: self._options.onError,
             onUpload: function(id, fileName, xhr){
                 self._onUpload(id, fileName, xhr);
                 self._options.onUpload(id, fileName, xhr);
             }
->>>>>>> 7e76c261
         });
 
         return handler;
@@ -628,24 +619,10 @@
                 self._uploadFileList(e.dataTransfer.files);    
             }
         });
-<<<<<<< HEAD
 
       this.addDisposer(function() { dz.dispose(); });
 
       dropArea.style.display = 'none';
-
-        this._attach(document, 'dragenter', function(e){
-            if (!dz._isValidFileDrag(e)) return; 
-            if (qq.hasClass(dropArea, self._classes.dropDisabled)) return;
-
-            dropArea.style.display = 'block';            
-        });                 
-        this._attach(document, 'dragleave', function(e){
-            if (!dz._isValidFileDrag(e)) return;            
-            
-=======
-                
-        dropArea.style.display = 'none';
      },
     _setupDragDrop: function(){
         var dropArea = this._find(this._element, 'drop');
@@ -657,19 +634,23 @@
             this._setupDropzone(dropzones[i]);
         }
         
-        qq.attach(document, 'dragenter', function(e){     
+        this._attach(document, 'dragenter', function(e){
+            if (!dz._isValidFileDrag(e)) return; 
+            if (qq.hasClass(dropArea, self._classes.dropDisabled)) return;
+
+            dropArea.style.display = 'block';        
+    
             if(!qq.ie()) {
                 for (i=0; i < dropzones.length; i++){ dropzones[i].style.display = 'block'; }
             }            
         });                 
-        qq.attach(document, 'dragleave', function(e){
->>>>>>> 7e76c261
+        this._attach(document, 'dragleave', function(e){
             var relatedTarget = document.elementFromPoint(e.clientX, e.clientY);
             // only fire when leaving document out
             if (qq.FileUploader.prototype._leaving_document_out(e)) {        
                 for (i=0; i < dropzones.length; i++){ dropzones[i].style.display = 'none'; }
             }
-        }); 
+        });                
         qq.attach(document, 'drop', function(e){
           for (i=0; i < dropzones.length; i++){ dropzones[i].style.display = 'none'; }
           e.preventDefault();
@@ -779,16 +760,16 @@
 
             // for these cases we need to catch onDrop to reset dropArea
             if (this._dragover_should_be_canceled){
-                qq.attach(document, 'dragover', function(e){
+            qq.attach(document, 'dragover', function(e){
                     e.preventDefault();
                 });
             } else {
                 qq.attach(document, 'dragover', function(e){
-                    if (e.dataTransfer){
-                        e.dataTransfer.dropEffect = 'none';
-                        e.preventDefault(); 
+                if (e.dataTransfer){
+                    e.dataTransfer.dropEffect = 'none';
+                    e.preventDefault(); 
                     }
-                });
+            });
             }
 
             qq.UploadDropZone.dropOutsideDisabled = true; 
@@ -803,7 +784,7 @@
             var effect = qq.ie() ? null : e.dataTransfer.effectAllowed;
             if (effect == 'move' || effect == 'linkMove'){
                 e.dataTransfer.dropEffect = 'move'; // for FF (only move allowed)    
-            } else {                 
+            } else {                    
                 e.dataTransfer.dropEffect = 'copy'; // for Chrome
             }
                                                      
@@ -842,7 +823,7 @@
             isSafari = qq.safari();                        
 
         // dt.effectAllowed is none in Safari 5
-        // dt.types.contains check is for firefox         
+        // dt.types.contains check is for firefox            
         return dt && dt.effectAllowed != 'none' && 
             (dt.files || (!isSafari && dt.types.contains && dt.types.contains('Files')));
 
@@ -899,7 +880,7 @@
         if (this._options.multiple){
             input.setAttribute("multiple", "multiple");
         }
-        
+                
         if (this._options.acceptFiles) input.setAttribute("accept", this._options.acceptFiles);
                 
         input.setAttribute("type", "file");
@@ -1310,14 +1291,11 @@
         xhr.setRequestHeader("X-Requested-With", "XMLHttpRequest");
         xhr.setRequestHeader("X-File-Name", encodeURIComponent(name));
         xhr.setRequestHeader("Content-Type", "application/octet-stream");
-<<<<<<< HEAD
+        //NOTE: return mime type in xhr works on chrome 16.0.9 firefox 11.0a2
+        xhr.setRequestHeader("X-Mime-Type",file.type );
         for (key in this._options.customHeaders){
             xhr.setRequestHeader(key, this._options.customHeaders[key]);
         };
-=======
-        //NOTE: return mime type in xhr works on chrome 16.0.9 firefox 11.0a2
-        xhr.setRequestHeader("X-Mime-Type",file.type );
->>>>>>> 7e76c261
         xhr.send(file);
     },
     _onComplete: function(id, xhr){
