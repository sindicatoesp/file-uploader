/**
 * http://github.com/valums/file-uploader
 * 
 * Multiple file upload component with progress-bar, drag-and-drop. 
 * © 2010 Andrew Valums ( andrew(at)valums.com ) 
 * 
 * Licensed under GNU GPL 2 or later and GNU LGPL 2 or later, see license.txt.
 */    

//
// Helper functions
//

var qq = qq || {};

/**
 * Adds all missing properties from second obj to first obj
 */ 
qq.extend = function(first, second){
    for (var prop in second){
        first[prop] = second[prop];
    }
};  

/**
 * Searches for a given element in the array, returns -1 if it is not present.
 * @param {Number} [from] The index at which to begin the search
 */
qq.indexOf = function(arr, elt, from){
    if (arr.indexOf) return arr.indexOf(elt, from);
    
    from = from || 0;
    var len = arr.length;    
    
    if (from < 0) from += len;  

    for (; from < len; from++){  
        if (from in arr && arr[from] === elt){  
            return from;
        }
    }  
    return -1;  
}; 
    
qq.getUniqueId = (function(){
    var id = 0;
    return function(){ return id++; };
})();

//
// Browsers and platforms detection
  
qq.ie       = function(){ return navigator.userAgent.indexOf('MSIE') != -1; }
qq.safari   = function(){ return navigator.vendor != undefined && navigator.vendor.indexOf("Apple") != -1; }
qq.chrome   = function(){ return navigator.vendor != undefined && navigator.vendor.indexOf('Google') != -1; }
qq.firefox  = function(){ return (navigator.userAgent.indexOf('Mozilla') != -1 && navigator.vendor != undefined && navigator.vendor == ''); }
qq.windows  = function(){ return navigator.platform == "Win32"; }

//
// Events

qq.attach = function(element, type, fn){
    if (element.addEventListener){
        element.addEventListener(type, fn, false);
    } else if (element.attachEvent){
        element.attachEvent('on' + type, fn);
    }
};
qq.detach = function(element, type, fn){
    if (element.removeEventListener){
        element.removeEventListener(type, fn, false);
    } else if (element.attachEvent){
        element.detachEvent('on' + type, fn);
    }
};

qq.preventDefault = function(e){
    if (e.preventDefault){
        e.preventDefault();
    } else{
        e.returnValue = false;
    }
};

//
// Node manipulations

/**
 * Insert node a before node b.
 */
qq.insertBefore = function(a, b){
    b.parentNode.insertBefore(a, b);
};
qq.remove = function(element){
    element.parentNode.removeChild(element);
};

qq.contains = function(parent, descendant){       
    // compareposition returns false in this case
    if (parent == descendant) return true;
    
    if (parent.contains){
        return parent.contains(descendant);
    } else {
        return !!(descendant.compareDocumentPosition(parent) & 8);
    }
};

/**
 * Creates and returns element from html string
 * Uses innerHTML to create an element
 */
qq.toElement = (function(){
    var div = document.createElement('div');
    return function(html){
        div.innerHTML = html;
        var element = div.firstChild;
        div.removeChild(element);
        return element;
    };
})();

//
// Node properties and attributes

/**
 * Sets styles for an element.
 * Fixes opacity in IE6-8.
 */
qq.css = function(element, styles){
    if (styles.opacity != null){
        if (typeof element.style.opacity != 'string' && typeof(element.filters) != 'undefined'){
            styles.filter = 'alpha(opacity=' + Math.round(100 * styles.opacity) + ')';
        }
    }
    qq.extend(element.style, styles);
};
qq.hasClass = function(element, name){
    var re = new RegExp('(^| )' + name + '( |$)');
    return re.test(element.className);
};
qq.addClass = function(element, name){
    if (!qq.hasClass(element, name)){
        element.className += ' ' + name;
    }
};
qq.removeClass = function(element, name){
    var re = new RegExp('(^| )' + name + '( |$)');
    element.className = element.className.replace(re, ' ').replace(/^\s+|\s+$/g, "");
};
qq.setText = function(element, text){
    element.innerText = text;
    element.textContent = text;
};

//
// Selecting elements

qq.children = function(element){
    var children = [],
    child = element.firstChild;

    while (child){
        if (child.nodeType == 1){
            children.push(child);
        }
        child = child.nextSibling;
    }

    return children;
};

qq.getByClass = function(element, className){
    if (element.querySelectorAll){
        return element.querySelectorAll('.' + className);
    }

    var result = [];
    var candidates = element.getElementsByTagName("*");
    var len = candidates.length;

    for (var i = 0; i < len; i++){
        if (qq.hasClass(candidates[i], className)){
            result.push(candidates[i]);
        }
    }
    return result;
};

/**
 * obj2url() takes a json-object as argument and generates
 * a querystring. pretty much like jQuery.param()
 * 
 * how to use:
 *
 *    `qq.obj2url({a:'b',c:'d'},'http://any.url/upload?otherParam=value');`
 *
 * will result in:
 *
 *    `http://any.url/upload?otherParam=value&a=b&c=d`
 *
 * @param  Object JSON-Object
 * @param  String current querystring-part
 * @return String encoded querystring
 */
qq.obj2url = function(obj, temp, prefixDone){
    var uristrings = [],
        prefix = '&',
        add = function(nextObj, i){
            var nextTemp = temp 
                ? (/\[\]$/.test(temp)) // prevent double-encoding
                   ? temp
                   : temp+'['+i+']'
                : i;
            if ((nextTemp != 'undefined') && (i != 'undefined')) {  
                uristrings.push(
                    (typeof nextObj === 'object') 
                        ? qq.obj2url(nextObj, nextTemp, true)
                        : (Object.prototype.toString.call(nextObj) === '[object Function]')
                            ? encodeURIComponent(nextTemp) + '=' + encodeURIComponent(nextObj())
                            : encodeURIComponent(nextTemp) + '=' + encodeURIComponent(nextObj)                                                          
                );
            }
        }; 

    if (!prefixDone && temp) {
      prefix = (/\?/.test(temp)) ? (/\?$/.test(temp)) ? '' : '&' : '?';
      uristrings.push(temp);
      uristrings.push(qq.obj2url(obj));
    } else if ((Object.prototype.toString.call(obj) === '[object Array]') && (typeof obj != 'undefined') ) {
        // we wont use a for-in-loop on an array (performance)
        for (var i = 0, len = obj.length; i < len; ++i){
            add(obj[i], i);
        }
    } else if ((typeof obj != 'undefined') && (obj !== null) && (typeof obj === "object")){
        // for anything else but a scalar, we will use for-in-loop
        for (var i in obj){
            add(obj[i], i);
        }
    } else {
        uristrings.push(encodeURIComponent(temp) + '=' + encodeURIComponent(obj));
    }

    return uristrings.join(prefix)
                     .replace(/^&/, '')
                     .replace(/%20/g, '+'); 
};

//
//
// Uploader Classes
//
//

var qq = qq || {};
    
/**
 * Creates upload button, validates upload, but doesn't create file list or dd. 
 */
qq.FileUploaderBasic = function(o){
    this._options = {
        // set to true to see the server response
        debug: false,
        action: '/server/upload',
        params: {},
        button: null,
        multiple: true,
        maxConnections: 3,
        // validation        
        allowedExtensions: [],
        acceptFiles: null,               
        sizeLimit: 0,   
        minSizeLimit: 0,                             
        // events
        // return false to cancel submit
        onSubmit: function(id, fileName){},
        onProgress: function(id, fileName, loaded, total){},
        onComplete: function(id, fileName, responseJSON){},
        onCancel: function(id, fileName){},
        onUpload: function(id, fileName, xhr){},
        // messages                
        messages: {
            typeError: "{file} has invalid extension. Only {extensions} are allowed.",
            sizeError: "{file} is too large, maximum file size is {sizeLimit}.",
            minSizeError: "{file} is too small, minimum file size is {minSizeLimit}.",
            emptyError: "{file} is empty, please select files again without it.",
            onLeave: "The files are being uploaded, if you leave now the upload will be cancelled."            
        },
        showMessage: function(message){
            alert(message);
        },
<<<<<<< HEAD
        inputName: 'qqfile'
=======
        extraDropzones : []               
>>>>>>> 6a0bf291
    };
    qq.extend(this._options, o);
        
    // number of files being uploaded
    this._filesInProgress = 0;
    this._handler = this._createUploadHandler(); 
    
    if (this._options.button){ 
        this._button = this._createUploadButton(this._options.button);
    }
                        
    this._preventLeaveInProgress();         
};
   
qq.FileUploaderBasic.prototype = {
    setParams: function(params){
        this._options.params = params;
    },
    getInProgress: function(){
        return this._filesInProgress;         
    },
    _createUploadButton: function(element){
        var self = this;
        
        return new qq.UploadButton({
            element: element,
            multiple: this._options.multiple && qq.UploadHandlerXhr.isSupported(),
            acceptFiles: this._options.acceptFiles,
            onChange: function(input){
                self._onInputChange(input);
            }        
        });           
    },    
    _createUploadHandler: function(){
        var self = this,
            handlerClass;        
        
        if(qq.UploadHandlerXhr.isSupported()){           
            handlerClass = 'UploadHandlerXhr';                        
        } else {
            handlerClass = 'UploadHandlerForm';
        }

        var handler = new qq[handlerClass]({
            debug: this._options.debug,
            action: this._options.action,         
            maxConnections: this._options.maxConnections,   
<<<<<<< HEAD
            inputName: this._options.inputName,
=======
            extraDropzones: this._options.extraDropzones,
>>>>>>> 6a0bf291
            onProgress: function(id, fileName, loaded, total){                
                self._onProgress(id, fileName, loaded, total);
                self._options.onProgress(id, fileName, loaded, total);                    
            },            
            onComplete: function(id, fileName, result){
                self._onComplete(id, fileName, result);
                self._options.onComplete(id, fileName, result);
            },
            onCancel: function(id, fileName){
                self._onCancel(id, fileName);
                self._options.onCancel(id, fileName);
            },
            onUpload: function(id, fileName, xhr){
                self._onUpload(id, fileName, xhr);
                self._options.onUpload(id, fileName, xhr);
            }
        });

        return handler;
    },    
    _preventLeaveInProgress: function(){
        var self = this;
        
        qq.attach(window, 'beforeunload', function(e){
            if (!self._filesInProgress){return;}
            
            var e = e || window.event;
            // for ie, ff
            e.returnValue = self._options.messages.onLeave;
            // for webkit
            return self._options.messages.onLeave;             
        });        
    },    
    _onSubmit: function(id, fileName){
        this._filesInProgress++;  
    },
    _onProgress: function(id, fileName, loaded, total){        
    },
    _onComplete: function(id, fileName, result){
        this._filesInProgress--;                 
        if (result.error){
            this._options.showMessage(result.error);
        }             
    },
    _onCancel: function(id, fileName){
        this._filesInProgress--;        
    },
    _onUpload: function(id, fileName, xhr){     
    },
    _onInputChange: function(input){
        if (this._handler instanceof qq.UploadHandlerXhr){                
            this._uploadFileList(input.files);                   
        } else {             
            if (this._validateFile(input)){                
                this._uploadFile(input);                                    
            }                      
        }               
        this._button.reset();   
    },  
    _uploadFileList: function(files){
        for (var i=0; i<files.length; i++){
            if ( !this._validateFile(files[i])){
                return;
            }            
        }
        
        for (var i=0; i<files.length; i++){
            this._uploadFile(files[i]);        
        }        
    },       
    _uploadFile: function(fileContainer){      
        var id = this._handler.add(fileContainer);
        var fileName = this._handler.getName(id);
        
        if (this._options.onSubmit(id, fileName) !== false){
            this._onSubmit(id, fileName);
            this._handler.upload(id, this._options.params);
        }
    },      
    _validateFile: function(file){
        var name, size;
        
        if (file.value){
            // it is a file input            
            // get input value and remove path to normalize
            name = file.value.replace(/.*(\/|\\)/, "");
        } else {
            // fix missing properties in Safari
            name = file.fileName != null ? file.fileName : file.name;
            size = file.fileSize != null ? file.fileSize : file.size;
        }
                    
        if (! this._isAllowedExtension(name)){            
            this._error('typeError', name);
            return false;
            
        } else if (size === 0){            
            this._error('emptyError', name);
            return false;
                                                     
        } else if (size && this._options.sizeLimit && size > this._options.sizeLimit){            
            this._error('sizeError', name);
            return false;
                        
        } else if (size && size < this._options.minSizeLimit){
            this._error('minSizeError', name);
            return false;            
        }
        
        return true;                
    },
    _error: function(code, fileName){
        var message = this._options.messages[code];        
        function r(name, replacement){ message = message.replace(name, replacement); }
        
        r('{file}', this._formatFileName(fileName));        
        r('{extensions}', this._options.allowedExtensions.join(', '));
        r('{sizeLimit}', this._formatSize(this._options.sizeLimit));
        r('{minSizeLimit}', this._formatSize(this._options.minSizeLimit));
        
        this._options.showMessage(message);                
    },
    _formatFileName: function(name){
        if (name.length > 33){
            name = name.slice(0, 19) + '...' + name.slice(-13);    
        }
        return name;
    },
    _isAllowedExtension: function(fileName){
        var ext = (-1 !== fileName.indexOf('.')) ? fileName.replace(/.*[.]/, '').toLowerCase() : '';
        var allowed = this._options.allowedExtensions;
        
        if (!allowed.length){return true;}        
        
        for (var i=0; i<allowed.length; i++){
            if (allowed[i].toLowerCase() == ext){ return true;}    
        }
        
        return false;
    },    
    _formatSize: function(bytes){
        var i = -1;                                    
        do {
            bytes = bytes / 1024;
            i++;  
        } while (bytes > 99);
        
        return Math.max(bytes, 0.1).toFixed(1) + ['kB', 'MB', 'GB', 'TB', 'PB', 'EB'][i];          
    }
};
    
       
/**
 * Class that creates upload widget with drag-and-drop and file list
 * @inherits qq.FileUploaderBasic
 */
qq.FileUploader = function(o){
    // call parent constructor
    qq.FileUploaderBasic.apply(this, arguments);
    
    // additional options    
    qq.extend(this._options, {
        element: null,
        // if set, will be used instead of qq-upload-list in template
        listElement: null,
                
        template: '<div class="qq-uploader">' + 
                '<div class="qq-upload-drop-area"><span>Drop files here to upload</span></div>' +
                '<div class="qq-upload-button">Upload a file</div>' +
                '<ul class="qq-upload-list"></ul>' + 
             '</div>',

        // template for one item in file list
        fileTemplate: '<li>' +
                '<span class="qq-upload-file"></span>' +
                '<span class="qq-upload-spinner"></span>' +
                '<span class="qq-upload-size"></span>' +
                '<a class="qq-upload-cancel" href="#">Cancel</a>' +
                '<span class="qq-upload-failed-text">Failed</span>' +
            '</li>',        
        
        classes: {
            // used to get elements from templates
            button: 'qq-upload-button',
            drop: 'qq-upload-drop-area',
            dropActive: 'qq-upload-drop-area-active',
            list: 'qq-upload-list',
                        
            file: 'qq-upload-file',
            spinner: 'qq-upload-spinner',
            size: 'qq-upload-size',
            cancel: 'qq-upload-cancel',

            // added to list item when upload completes
            // used in css to hide progress spinner
            success: 'qq-upload-success',
            fail: 'qq-upload-fail'
        }
    });
    // overwrite options with user supplied    
    qq.extend(this._options, o);       

    this._element = this._options.element;
    this._element.innerHTML = this._options.template;        
    this._listElement = this._options.listElement || this._find(this._element, 'list');
    
    this._classes = this._options.classes;
        
    this._button = this._createUploadButton(this._find(this._element, 'button'));        
    
    this._bindCancelEvent();
    this._setupDragDrop();
};

// inherit from Basic Uploader
qq.extend(qq.FileUploader.prototype, qq.FileUploaderBasic.prototype);

qq.extend(qq.FileUploader.prototype, {
    addExtraDropzone: function(element){
      this._setupExtraDropzone(element);
    },
    removeExtraDropzone: function(element){
      var dzs = this._options.extraDropzones;  
      for(var i in dzs) if (dzs[i] === element) return this._options.extraDropzones.splice(i,1);
    },
    /**
     * Gets one of the elements listed in this._options.classes
     **/
    _find: function(parent, type){                                
        var element = qq.getByClass(parent, this._options.classes[type])[0];        
        if (!element){
            throw new Error('element not found ' + type);
        }
        
        return element;
    },
    _setupExtraDropzone: function(element){
        this._options.extraDropzones.push(element); 
        this._setupDropZone(element);
    },
    _setupDropzone: function(dropArea){
        var self = this;
        
        var dz = new qq.UploadDropZone({
            element: dropArea,
            onEnter: function(e){
                qq.addClass(dropArea, self._classes.dropActive);
                e.stopPropagation();
            },
            onLeave: function(e){
                //e.stopPropagation();
            },
            onLeaveNotDescendants: function(e){
                qq.removeClass(dropArea, self._classes.dropActive);  
            },
            onDrop: function(e){
                dropArea.style.display = 'none';
                qq.removeClass(dropArea, self._classes.dropActive);
                self._uploadFileList(e.dataTransfer.files);    
            }
        });
                
        dropArea.style.display = 'none';
<<<<<<< HEAD

        qq.attach(document, 'dragenter', function(e){    
            if(!qq.ie()) dropArea.style.display = 'block';            
        });                 
        qq.attach(document, 'dragleave', function(e){
            var relatedTarget = document.elementFromPoint(e.clientX, e.clientY);
            // only fire when leaving document out
            if (((qq.chrome() || (qq.safari() && qq.windows())) && e.clientX == 0 && e.clientY == 0) 
                || (qq.firefox() && !e.relatedTarget) )              
            {               
                dropArea.style.display = 'none';                                            
            }
        });  
        qq.attach(document, 'drop', function(e){
          dropArea.style.display = 'none';
          e.preventDefault();
        });            
=======
     },
    _setupDragDrop: function(){
        var dropArea = this._find(this._element, 'drop');
        this._options.extraDropzones.push(dropArea); 
        
        var dropzones = this._options.extraDropzones;                     
        for (var elem in dropzones){
            this._setupDropzone(dropzones[elem]);
        }
        
        qq.attach(document, 'dragenter', function(e){     
            if (!qq.UploadDropZone.prototype._isValidFileDrag(e)) return; 
            
            for (var elem in dropzones){ dropzones[elem].style.display = 'block'; }            
        });                 
        qq.attach(document, 'dragleave', function(e){
            if (!qq.UploadDropZone.prototype._isValidFileDrag(e)) return;            
            
            var relatedTarget = document.elementFromPoint(e.clientX, e.clientY);
            // only fire when leaving document out
            if ( ! relatedTarget || relatedTarget.nodeName == "HTML"){               
                for (var elem in dropzones){ dropzones[elem].style.display = 'none'; }
            }
        }); 
        qq.attach(document, 'drop', function(e){
          for (var elem in dropzones){ dropzones[elem].style.display = 'none'; }
          
          e.preventDefault();
        });               
>>>>>>> 6a0bf291
    },
    _onSubmit: function(id, fileName){
        qq.FileUploaderBasic.prototype._onSubmit.apply(this, arguments);
        this._addToList(id, fileName);  
    },
    _onProgress: function(id, fileName, loaded, total){
        qq.FileUploaderBasic.prototype._onProgress.apply(this, arguments);

        var item = this._getItemByFileId(id);
        var size = this._find(item, 'size');
        size.style.display = 'inline';
        
        var text; 
        if (loaded != total){
            text = Math.round(loaded / total * 100) + '% from ' + this._formatSize(total);
        } else {                                   
            text = this._formatSize(total);
        }          
        
        qq.setText(size, text);         
    },
    _onComplete: function(id, fileName, result){
        qq.FileUploaderBasic.prototype._onComplete.apply(this, arguments);

        // mark completed
        var item = this._getItemByFileId(id);                
        qq.remove(this._find(item, 'cancel'));
        qq.remove(this._find(item, 'spinner'));
        
        if (result.success){
            qq.addClass(item, this._classes.success);    
        } else {
            qq.addClass(item, this._classes.fail);
        }         
    },
    _addToList: function(id, fileName){
        var item = qq.toElement(this._options.fileTemplate);                
        item.qqFileId = id;

        var fileElement = this._find(item, 'file');        
        qq.setText(fileElement, this._formatFileName(fileName));
        this._find(item, 'size').style.display = 'none';        

        this._listElement.appendChild(item);
    },
    _getItemByFileId: function(id){
        var item = this._listElement.firstChild;        
        
        // there can't be txt nodes in dynamically created list
        // and we can  use nextSibling
        while (item){            
            if (item.qqFileId == id) return item;            
            item = item.nextSibling;
        }          
    },
    /**
     * delegate click event for cancel link 
     **/
    _bindCancelEvent: function(){
        var self = this,
            list = this._listElement;            
        
        qq.attach(list, 'click', function(e){            
            e = e || window.event;
            var target = e.target || e.srcElement;
            
            if (qq.hasClass(target, self._classes.cancel)){                
                qq.preventDefault(e);
               
                var item = target.parentNode;
                self._handler.cancel(item.qqFileId);
                qq.remove(item);
            }
        });
    }    
});
    
qq.UploadDropZone = function(o){
    this._options = {
        element: null,  
        onEnter: function(e){},
        onLeave: function(e){},  
        // is not fired when leaving element by hovering descendants   
        onLeaveNotDescendants: function(e){},   
        onDrop: function(e){}                       
    };
    qq.extend(this._options, o); 
    
    this._element = this._options.element;
    
    this._disableDropOutside();
    this._attachEvents();   
};

qq.UploadDropZone.prototype = {
    _disableDropOutside: function(e){
        // run only once for all instances
        if (!qq.UploadDropZone.dropOutsideDisabled ){

            // for these cases we need to catch onDrop to reset dropArea
            if (qq.safari() || (qq.firefox() && qq.windows())){
              qq.attach(document, 'dragover', function(e){
                e.preventDefault();
              });
            } else {
              qq.attach(document, 'dragover', function(e){
                  if (e.dataTransfer){
                      e.dataTransfer.dropEffect = 'none';
                      e.preventDefault(); 
                  }
              });
            }

            qq.UploadDropZone.dropOutsideDisabled = true; 
        }        
    },
    _attachEvents: function(){
        var self = this;              
                  
        qq.attach(self._element, 'dragover', function(e){
            if (!self._isValidFileDrag(e)) return;
            
            var effect = qq.ie() ? null : e.dataTransfer.effectAllowed;
            if (effect == 'move' || effect == 'linkMove'){
                e.dataTransfer.dropEffect = 'move'; // for FF (only move allowed)    
            } else {                 
                e.dataTransfer.dropEffect = 'copy'; // for Chrome
            }
                                                     
            e.stopPropagation();
            e.preventDefault();                                                                    
        });
        
        qq.attach(self._element, 'dragenter', function(e){
            if (!self._isValidFileDrag(e)) return;
                        
            self._options.onEnter(e);
        });
        
        qq.attach(self._element, 'dragleave', function(e){
            if (!self._isValidFileDrag(e)) return;
            
            self._options.onLeave(e);
            
            var relatedTarget = document.elementFromPoint(e.clientX, e.clientY);                      
            // do not fire when moving a mouse over a descendant
            if (qq.contains(this, relatedTarget)) return;
                        
            self._options.onLeaveNotDescendants(e); 
        });
                
        qq.attach(self._element, 'drop', function(e){
            if (!self._isValidFileDrag(e)) return;
            
            e.preventDefault();
            self._options.onDrop(e);
        });          
    },
    _isValidFileDrag: function(e){
        var dt = e.dataTransfer,
            // do not check dt.types.contains in webkit, because it crashes safari 4            
            isSafari = qq.safari();                        

        // dt.effectAllowed is none in Safari 5
        // dt.types.contains check is for firefox         
        return dt && dt.effectAllowed != 'none' && 
            (dt.files || (!isSafari && dt.types.contains && dt.types.contains('Files')));

    }        
}; 

qq.UploadButton = function(o){
    this._options = {
        element: null,  
        // if set to true adds multiple attribute to file input      
        multiple: false,
        acceptFiles: null,
        // name attribute of file input
        name: 'file',
        onChange: function(input){},
        hoverClass: 'qq-upload-button-hover',
        focusClass: 'qq-upload-button-focus'                       
    };
    
    qq.extend(this._options, o);
        
    this._element = this._options.element;
    
    // make button suitable container for input
    qq.css(this._element, {
        position: 'relative',
        overflow: 'hidden',
        // Make sure browse button is in the right side
        // in Internet Explorer
        direction: 'ltr'
    });   
    
    this._input = this._createInput();
};

qq.UploadButton.prototype = {
    /* returns file input element */    
    getInput: function(){
        return this._input;
    },
    /* cleans/recreates the file input */
    reset: function(){
        if (this._input.parentNode){
            qq.remove(this._input);    
        }                
        
        qq.removeClass(this._element, this._options.focusClass);
        this._input = this._createInput();
    },    
    _createInput: function(){                
        var input = document.createElement("input");
        
        if (this._options.multiple){
            input.setAttribute("multiple", "multiple");
        }
        
        if (this._options.acceptFiles) input.setAttribute("accept", this._options.acceptFiles);
                
        input.setAttribute("type", "file");
        input.setAttribute("name", this._options.name);
        
        qq.css(input, {
            position: 'absolute',
            // in Opera only 'browse' button
            // is clickable and it is located at
            // the right side of the input
            right: 0,
            top: 0,
            fontFamily: 'Arial',
            // 4 persons reported this, the max values that worked for them were 243, 236, 236, 118
            fontSize: '118px',
            margin: 0,
            padding: 0,
            cursor: 'pointer',
            opacity: 0
        });
        
        this._element.appendChild(input);

        var self = this;
        qq.attach(input, 'change', function(){
            self._options.onChange(input);
        });
                
        qq.attach(input, 'mouseover', function(){
            qq.addClass(self._element, self._options.hoverClass);
        });
        qq.attach(input, 'mouseout', function(){
            qq.removeClass(self._element, self._options.hoverClass);
        });
        qq.attach(input, 'focus', function(){
            qq.addClass(self._element, self._options.focusClass);
        });
        qq.attach(input, 'blur', function(){
            qq.removeClass(self._element, self._options.focusClass);
        });

        // IE and Opera, unfortunately have 2 tab stops on file input
        // which is unacceptable in our case, disable keyboard access
        if (window.attachEvent){
            // it is IE or Opera
            input.setAttribute('tabIndex', "-1");
        }

        return input;            
    }        
};

/**
 * Class for uploading files, uploading itself is handled by child classes
 */
qq.UploadHandlerAbstract = function(o){
    this._options = {
        debug: false,
        action: '/upload.php',
        // maximum number of concurrent uploads        
        maxConnections: 999,
        onProgress: function(id, fileName, loaded, total){},
        onComplete: function(id, fileName, response){},
        onCancel: function(id, fileName){},
        onUpload: function(id, fileName, xhr){}
    };
    qq.extend(this._options, o);    
    
    this._queue = [];
    // params for files in queue
    this._params = [];
};
qq.UploadHandlerAbstract.prototype = {
    log: function(str){
        if (this._options.debug && window.console) console.log('[uploader] ' + str);        
    },
    /**
     * Adds file or file input to the queue
     * @returns id
     **/    
    add: function(file){},
    /**
     * Sends the file identified by id and additional query params to the server
     */
    upload: function(id, params){
        var len = this._queue.push(id);

        var copy = {};        
        qq.extend(copy, params);
        this._params[id] = copy;        
                
        // if too many active uploads, wait...
        if (len <= this._options.maxConnections){               
            this._upload(id, this._params[id]);
        }
    },
    /**
     * Cancels file upload by id
     */
    cancel: function(id){
        this._cancel(id);
        this._dequeue(id);
    },
    /**
     * Cancells all uploads
     */
    cancelAll: function(){
        for (var i=0; i<this._queue.length; i++){
            this._cancel(this._queue[i]);
        }
        this._queue = [];
    },
    /**
     * Returns name of the file identified by id
     */
    getName: function(id){},
    /**
     * Returns size of the file identified by id
     */          
    getSize: function(id){},
    /**
     * Returns id of files being uploaded or
     * waiting for their turn
     */
    getQueue: function(){
        return this._queue;
    },
    /**
     * Actual upload method
     */
    _upload: function(id){},
    /**
     * Actual cancel method
     */
    _cancel: function(id){},     
    /**
     * Removes element from queue, starts upload of next
     */
    _dequeue: function(id){
        var i = qq.indexOf(this._queue, id);
        this._queue.splice(i, 1);
                
        var max = this._options.maxConnections;
        
        if (this._queue.length >= max && i < max){
            var nextId = this._queue[max-1];
            this._upload(nextId, this._params[nextId]);
        }
    }        
};

/**
 * Class for uploading files using form and iframe
 * @inherits qq.UploadHandlerAbstract
 */
qq.UploadHandlerForm = function(o){
    qq.UploadHandlerAbstract.apply(this, arguments);
       
    this._inputs = {};
};
// @inherits qq.UploadHandlerAbstract
qq.extend(qq.UploadHandlerForm.prototype, qq.UploadHandlerAbstract.prototype);

qq.extend(qq.UploadHandlerForm.prototype, {
    add: function(fileInput){
        fileInput.setAttribute('name', this._options.inputName);
        var id = 'qq-upload-handler-iframe' + qq.getUniqueId();       
        
        this._inputs[id] = fileInput;
        
        // remove file input from DOM
        if (fileInput.parentNode){
            qq.remove(fileInput);
        }
                
        return id;
    },
    getName: function(id){
        // get input value and remove path to normalize
        return this._inputs[id].value.replace(/.*(\/|\\)/, "");
    },    
    _cancel: function(id){
        this._options.onCancel(id, this.getName(id));
        
        delete this._inputs[id];        

        var iframe = document.getElementById(id);
        if (iframe){
            // to cancel request set src to something else
            // we use src="javascript:false;" because it doesn't
            // trigger ie6 prompt on https
            iframe.setAttribute('src', 'javascript:false;');

            qq.remove(iframe);
        }
    },     
    _upload: function(id, params){
        this._options.onUpload(id, this.getName(id), false);                    
        var input = this._inputs[id];
        
        if (!input){
            throw new Error('file with passed id was not added, or already uploaded or cancelled');
        }                

        var fileName = this.getName(id);
                
        var iframe = this._createIframe(id);
        var form = this._createForm(iframe, params);
        form.appendChild(input);

        var self = this;
        this._attachLoadEvent(iframe, function(){                                 
            self.log('iframe loaded');
            
            var response = self._getIframeContentJSON(iframe);

            self._options.onComplete(id, fileName, response);
            self._dequeue(id);
            
            delete self._inputs[id];
            // timeout added to fix busy state in FF3.6
            setTimeout(function(){
                qq.remove(iframe);
            }, 1);
        });

        form.submit();        
        qq.remove(form);        
        
        return id;
    }, 
    _attachLoadEvent: function(iframe, callback){
        qq.attach(iframe, 'load', function(){
            // when we remove iframe from dom
            // the request stops, but in IE load
            // event fires
            if (!iframe.parentNode){
                return;
            }

            // fixing Opera 10.53
            if (iframe.contentDocument &&
                iframe.contentDocument.body &&
                iframe.contentDocument.body.innerHTML == "false"){
                // In Opera event is fired second time
                // when body.innerHTML changed from false
                // to server response approx. after 1 sec
                // when we upload file with iframe
                return;
            }

            callback();
        });
    },
    /**
     * Returns json object received by iframe from server.
     */
    _getIframeContentJSON: function(iframe){
        // iframe.contentWindow.document - for IE<7
        var doc = iframe.contentDocument ? iframe.contentDocument: iframe.contentWindow.document,
            response;
        
        this.log("converting iframe's innerHTML to JSON");
        this.log("innerHTML = " + doc.body.innerHTML);
                        
        try {
            response = eval("(" + doc.body.innerHTML + ")");
        } catch(err){
            response = {};
        }        

        return response;
    },
    /**
     * Creates iframe with unique name
     */
    _createIframe: function(id){
        // We can't use following code as the name attribute
        // won't be properly registered in IE6, and new window
        // on form submit will open
        // var iframe = document.createElement('iframe');
        // iframe.setAttribute('name', id);

        var iframe = qq.toElement('<iframe src="javascript:false;" name="' + id + '" />');
        // src="javascript:false;" removes ie6 prompt on https

        iframe.setAttribute('id', id);

        iframe.style.display = 'none';
        document.body.appendChild(iframe);

        return iframe;
    },
    /**
     * Creates form, that will be submitted to iframe
     */
    _createForm: function(iframe, params){
        // We can't use the following code in IE6
        // var form = document.createElement('form');
        // form.setAttribute('method', 'post');
        // form.setAttribute('enctype', 'multipart/form-data');
        // Because in this case file won't be attached to request
        var form = qq.toElement('<form method="post" enctype="multipart/form-data"></form>');

        var queryString = qq.obj2url(params, this._options.action);

        form.setAttribute('action', queryString);
        form.setAttribute('target', iframe.name);
        form.style.display = 'none';
        document.body.appendChild(form);

        return form;
    }
});

/**
 * Class for uploading files using xhr
 * @inherits qq.UploadHandlerAbstract
 */
qq.UploadHandlerXhr = function(o){
    qq.UploadHandlerAbstract.apply(this, arguments);

    this._files = [];
    this._xhrs = [];
    
    // current loaded size in bytes for each file 
    this._loaded = [];
};

// static method
qq.UploadHandlerXhr.isSupported = function(){
    var input = document.createElement('input');
    input.type = 'file';        
    
    return (
        'multiple' in input &&
        typeof File != "undefined" &&
        typeof (new XMLHttpRequest()).upload != "undefined" );       
};

// @inherits qq.UploadHandlerAbstract
qq.extend(qq.UploadHandlerXhr.prototype, qq.UploadHandlerAbstract.prototype)

qq.extend(qq.UploadHandlerXhr.prototype, {
    /**
     * Adds file to the queue
     * Returns id to use with upload, cancel
     **/    
    add: function(file){
        if (!(file instanceof File)){
            throw new Error('Passed obj in not a File (in qq.UploadHandlerXhr)');
        }
                
        return this._files.push(file) - 1;        
    },
    getName: function(id){        
        var file = this._files[id];
        // fix missing name in Safari 4
        return file.fileName != null ? file.fileName : file.name;       
    },
    getSize: function(id){
        var file = this._files[id];
        return file.fileSize != null ? file.fileSize : file.size;
    },    
    /**
     * Returns uploaded bytes for file identified by id 
     */    
    getLoaded: function(id){
        return this._loaded[id] || 0; 
    },
    /**
     * Sends the file identified by id and additional query params to the server
     * @param {Object} params name-value string pairs
     */    
    _upload: function(id, params){
        this._options.onUpload(id, this.getName(id), true);
        
        var file = this._files[id],
            name = this.getName(id),
            size = this.getSize(id);
                
        this._loaded[id] = 0;
                                
        var xhr = this._xhrs[id] = new XMLHttpRequest();
        var self = this;
                                        
        xhr.upload.onprogress = function(e){
            if (e.lengthComputable){
                self._loaded[id] = e.loaded;
                self._options.onProgress(id, name, e.loaded, e.total);
            }
        };

        xhr.onreadystatechange = function(){            
            if (xhr.readyState == 4){
                self._onComplete(id, xhr);                    
            }
        };

        // build query string
        params = params || {};
        params[this._options.inputName] = name;
        var queryString = qq.obj2url(params, this._options.action);

        xhr.open("POST", queryString, true);
        xhr.setRequestHeader("X-Requested-With", "XMLHttpRequest");
        xhr.setRequestHeader("X-File-Name", encodeURIComponent(name));
        xhr.setRequestHeader("Content-Type", "application/octet-stream");
        xhr.send(file);
    },
    _onComplete: function(id, xhr){
        // the request was aborted/cancelled
        if (!this._files[id]) return;
        
        var name = this.getName(id);
        var size = this.getSize(id);
        
        this._options.onProgress(id, name, size, size);
                
        if (xhr.status == 200){
            this.log("xhr - server response received");
            this.log("responseText = " + xhr.responseText);
                        
            var response;
                    
            try {
                response = eval("(" + xhr.responseText + ")");
            } catch(err){
                response = {};
            }
            
            this._options.onComplete(id, name, response);
                        
        } else {                   
            this._options.onComplete(id, name, {});
        }
                
        this._files[id] = null;
        this._xhrs[id] = null;    
        this._dequeue(id);                    
    },
    _cancel: function(id){
        this._options.onCancel(id, this.getName(id));
        
        this._files[id] = null;
        
        if (this._xhrs[id]){
            this._xhrs[id].abort();
            this._xhrs[id] = null;                                   
        }
    }
});<|MERGE_RESOLUTION|>--- conflicted
+++ resolved
@@ -289,11 +289,8 @@
         showMessage: function(message){
             alert(message);
         },
-<<<<<<< HEAD
-        inputName: 'qqfile'
-=======
-        extraDropzones : []               
->>>>>>> 6a0bf291
+        inputName: 'qqfile',
+        extraDropzones : []
     };
     qq.extend(this._options, o);
         
@@ -341,11 +338,8 @@
             debug: this._options.debug,
             action: this._options.action,         
             maxConnections: this._options.maxConnections,   
-<<<<<<< HEAD
             inputName: this._options.inputName,
-=======
             extraDropzones: this._options.extraDropzones,
->>>>>>> 6a0bf291
             onProgress: function(id, fileName, loaded, total){                
                 self._onProgress(id, fileName, loaded, total);
                 self._options.onProgress(id, fileName, loaded, total);                    
@@ -609,55 +603,33 @@
         });
                 
         dropArea.style.display = 'none';
-<<<<<<< HEAD
-
-        qq.attach(document, 'dragenter', function(e){    
-            if(!qq.ie()) dropArea.style.display = 'block';            
+     },
+    _setupDragDrop: function(){
+        var dropArea = this._find(this._element, 'drop');
+        this._options.extraDropzones.push(dropArea); 
+        
+        var dropzones = this._options.extraDropzones;                     
+        for (var elem in dropzones){
+            this._setupDropzone(dropzones[elem]);
+        }
+        
+        qq.attach(document, 'dragenter', function(e){     
+            if(!qq.ie()) {
+              for (var elem in dropzones){ dropzones[elem].style.display = 'block'; }
+            }            
         });                 
         qq.attach(document, 'dragleave', function(e){
             var relatedTarget = document.elementFromPoint(e.clientX, e.clientY);
             // only fire when leaving document out
             if (((qq.chrome() || (qq.safari() && qq.windows())) && e.clientX == 0 && e.clientY == 0) 
-                || (qq.firefox() && !e.relatedTarget) )              
-            {               
-                dropArea.style.display = 'none';                                            
-            }
-        });  
-        qq.attach(document, 'drop', function(e){
-          dropArea.style.display = 'none';
-          e.preventDefault();
-        });            
-=======
-     },
-    _setupDragDrop: function(){
-        var dropArea = this._find(this._element, 'drop');
-        this._options.extraDropzones.push(dropArea); 
-        
-        var dropzones = this._options.extraDropzones;                     
-        for (var elem in dropzones){
-            this._setupDropzone(dropzones[elem]);
-        }
-        
-        qq.attach(document, 'dragenter', function(e){     
-            if (!qq.UploadDropZone.prototype._isValidFileDrag(e)) return; 
-            
-            for (var elem in dropzones){ dropzones[elem].style.display = 'block'; }            
-        });                 
-        qq.attach(document, 'dragleave', function(e){
-            if (!qq.UploadDropZone.prototype._isValidFileDrag(e)) return;            
-            
-            var relatedTarget = document.elementFromPoint(e.clientX, e.clientY);
-            // only fire when leaving document out
-            if ( ! relatedTarget || relatedTarget.nodeName == "HTML"){               
+                || (qq.firefox() && !e.relatedTarget) ) {        
                 for (var elem in dropzones){ dropzones[elem].style.display = 'none'; }
             }
         }); 
         qq.attach(document, 'drop', function(e){
           for (var elem in dropzones){ dropzones[elem].style.display = 'none'; }
-          
           e.preventDefault();
         });               
->>>>>>> 6a0bf291
     },
     _onSubmit: function(id, fileName){
         qq.FileUploaderBasic.prototype._onSubmit.apply(this, arguments);
