/**
 * http://github.com/valums/file-uploader
 * 
 * Multiple file upload component with progress-bar, drag-and-drop. 
 * © 2010 Andrew Valums ( andrew(at)valums.com ) 
 * 
 * Licensed under GNU GPL 2 or later and GNU LGPL 2 or later, see license.txt.
 */    

//
// Helper functions
//

var qq = qq || {};

/**
 * Adds all missing properties from second obj to first obj
 */ 
qq.extend = function(first, second){
    for (var prop in second){
        first[prop] = second[prop];
    }
};  

/**
 * Searches for a given element in the array, returns -1 if it is not present.
 * @param {Number} [from] The index at which to begin the search
 */
qq.indexOf = function(arr, elt, from){
    if (arr.indexOf) return arr.indexOf(elt, from);
    
    from = from || 0;
    var len = arr.length;    
    
    if (from < 0) from += len;  

    for (; from < len; from++){  
        if (from in arr && arr[from] === elt){  
            return from;
        }
    }  
    return -1;  
}; 
    
qq.getUniqueId = (function(){
    var id = 0;
    return function(){ return id++; };
})();

//
// Browsers and platforms detection
  
qq.ie       = function(){ return navigator.userAgent.indexOf('MSIE') != -1; }
qq.safari   = function(){ return navigator.vendor != undefined && navigator.vendor.indexOf("Apple") != -1; }
qq.chrome   = function(){ return navigator.vendor != undefined && navigator.vendor.indexOf('Google') != -1; }
qq.firefox  = function(){ return (navigator.userAgent.indexOf('Mozilla') != -1 && navigator.vendor != undefined && navigator.vendor == ''); }
qq.windows  = function(){ return navigator.platform == "Win32"; }

//
// Events

qq.attach = function(element, type, fn){
    if (element.addEventListener){
        element.addEventListener(type, fn, false);
    } else if (element.attachEvent){
        element.attachEvent('on' + type, fn);
    }
};
qq.detach = function(element, type, fn){
    if (element.removeEventListener){
        element.removeEventListener(type, fn, false);
    } else if (element.attachEvent){
        element.detachEvent('on' + type, fn);
    }
};

qq.preventDefault = function(e){
    if (e.preventDefault){
        e.preventDefault();
    } else{
        e.returnValue = false;
    }
};

//
// Node manipulations

/**
 * Insert node a before node b.
 */
qq.insertBefore = function(a, b){
    b.parentNode.insertBefore(a, b);
};
qq.remove = function(element){
    element.parentNode.removeChild(element);
};

qq.contains = function(parent, descendant){       
    // compareposition returns false in this case
    if (parent == descendant) return true;
    
    if (parent.contains){
        return parent.contains(descendant);
    } else {
        return !!(descendant.compareDocumentPosition(parent) & 8);
    }
};

/**
 * Creates and returns element from html string
 * Uses innerHTML to create an element
 */
qq.toElement = (function(){
    var div = document.createElement('div');
    return function(html){
        div.innerHTML = html;
        var element = div.firstChild;
        div.removeChild(element);
        return element;
    };
})();

//
// Node properties and attributes

/**
 * Sets styles for an element.
 * Fixes opacity in IE6-8.
 */
qq.css = function(element, styles){
    if (styles.opacity != null){
        if (typeof element.style.opacity != 'string' && typeof(element.filters) != 'undefined'){
            styles.filter = 'alpha(opacity=' + Math.round(100 * styles.opacity) + ')';
        }
    }
    qq.extend(element.style, styles);
};
qq.hasClass = function(element, name){
    var re = new RegExp('(^| )' + name + '( |$)');
    return re.test(element.className);
};
qq.addClass = function(element, name){
    if (!qq.hasClass(element, name)){
        element.className += ' ' + name;
    }
};
qq.removeClass = function(element, name){
    var re = new RegExp('(^| )' + name + '( |$)');
    element.className = element.className.replace(re, ' ').replace(/^\s+|\s+$/g, "");
};
qq.setText = function(element, text){
    element.innerText = text;
    element.textContent = text;
};

//
// Selecting elements

qq.children = function(element){
    var children = [],
    child = element.firstChild;

    while (child){
        if (child.nodeType == 1){
            children.push(child);
        }
        child = child.nextSibling;
    }

    return children;
};

qq.getByClass = function(element, className){
    if (element.querySelectorAll){
        return element.querySelectorAll('.' + className);
    }

    var result = [];
    var candidates = element.getElementsByTagName("*");
    var len = candidates.length;

    for (var i = 0; i < len; i++){
        if (qq.hasClass(candidates[i], className)){
            result.push(candidates[i]);
        }
    }
    return result;
};

/**
 * obj2url() takes a json-object as argument and generates
 * a querystring. pretty much like jQuery.param()
 * 
 * how to use:
 *
 *    `qq.obj2url({a:'b',c:'d'},'http://any.url/upload?otherParam=value');`
 *
 * will result in:
 *
 *    `http://any.url/upload?otherParam=value&a=b&c=d`
 *
 * @param  Object JSON-Object
 * @param  String current querystring-part
 * @return String encoded querystring
 */
qq.obj2url = function(obj, temp, prefixDone){
    var uristrings = [],
        prefix = '&',
        add = function(nextObj, i){
            var nextTemp = temp 
                ? (/\[\]$/.test(temp)) // prevent double-encoding
                   ? temp
                   : temp+'['+i+']'
                : i;
            if ((nextTemp != 'undefined') && (i != 'undefined')) {  
                uristrings.push(
                    (typeof nextObj === 'object') 
                        ? qq.obj2url(nextObj, nextTemp, true)
                        : (Object.prototype.toString.call(nextObj) === '[object Function]')
                            ? encodeURIComponent(nextTemp) + '=' + encodeURIComponent(nextObj())
                            : encodeURIComponent(nextTemp) + '=' + encodeURIComponent(nextObj)                                                          
                );
            }
        }; 

    if (!prefixDone && temp) {
      prefix = (/\?/.test(temp)) ? (/\?$/.test(temp)) ? '' : '&' : '?';
      uristrings.push(temp);
      uristrings.push(qq.obj2url(obj));
    } else if ((Object.prototype.toString.call(obj) === '[object Array]') && (typeof obj != 'undefined') ) {
        // we wont use a for-in-loop on an array (performance)
        for (var i = 0, len = obj.length; i < len; ++i){
            add(obj[i], i);
        }
    } else if ((typeof obj != 'undefined') && (obj !== null) && (typeof obj === "object")){
        // for anything else but a scalar, we will use for-in-loop
        for (var i in obj){
            add(obj[i], i);
        }
    } else {
        uristrings.push(encodeURIComponent(temp) + '=' + encodeURIComponent(obj));
    }

    return uristrings.join(prefix)
                     .replace(/^&/, '')
                     .replace(/%20/g, '+'); 
};

//
//
// Uploader Classes
//
//

var qq = qq || {};
    
/**
 * Creates upload button, validates upload, but doesn't create file list or dd. 
 */
qq.FileUploaderBasic = function(o){
    this._options = {
        // set to true to see the server response
        debug: false,
        action: '/server/upload',
        params: {},
        button: null,
        multiple: true,
        maxConnections: 3,
        // validation        
        allowedExtensions: [],
        acceptFiles: null,               
        sizeLimit: 0,   
        minSizeLimit: 0,                             
        // events
        // return false to cancel submit
        onSubmit: function(id, fileName){},
        onProgress: function(id, fileName, loaded, total){},
        onComplete: function(id, fileName, responseJSON){},
        onCancel: function(id, fileName){},
        onUpload: function(id, fileName, xhr){},
        // messages                
        messages: {
            typeError: "{file} has invalid extension. Only {extensions} are allowed.",
            sizeError: "{file} is too large, maximum file size is {sizeLimit}.",
            minSizeError: "{file} is too small, minimum file size is {minSizeLimit}.",
            emptyError: "{file} is empty, please select files again without it.",
            onLeave: "The files are being uploaded, if you leave now the upload will be cancelled."            
        },
        showMessage: function(message){
            alert(message);
        },
        inputName: 'qqfile',
        extraDropzones : []
    };
    qq.extend(this._options, o);
        
    // number of files being uploaded
    this._filesInProgress = 0;
    this._handler = this._createUploadHandler(); 
    
    if (this._options.button){ 
        this._button = this._createUploadButton(this._options.button);
    }
                        
    this._preventLeaveInProgress();         
};
   
qq.FileUploaderBasic.prototype = {
    setParams: function(params){
        this._options.params = params;
    },
    getInProgress: function(){
        return this._filesInProgress;         
    },
    _createUploadButton: function(element){
        var self = this;
        
        return new qq.UploadButton({
            element: element,
            multiple: this._options.multiple && qq.UploadHandlerXhr.isSupported(),
            acceptFiles: this._options.acceptFiles,
            onChange: function(input){
                self._onInputChange(input);
            }        
        });           
    },    
    _createUploadHandler: function(){
        var self = this,
            handlerClass;        
        
        if(qq.UploadHandlerXhr.isSupported()){           
            handlerClass = 'UploadHandlerXhr';                        
        } else {
            handlerClass = 'UploadHandlerForm';
        }

        var handler = new qq[handlerClass]({
            debug: this._options.debug,
            action: this._options.action,         
            maxConnections: this._options.maxConnections,   
            inputName: this._options.inputName,
            extraDropzones: this._options.extraDropzones,
            onProgress: function(id, fileName, loaded, total){                
                self._onProgress(id, fileName, loaded, total);
                self._options.onProgress(id, fileName, loaded, total);                    
            },            
            onComplete: function(id, fileName, result){
                self._onComplete(id, fileName, result);
                self._options.onComplete(id, fileName, result);
            },
            onCancel: function(id, fileName){
                self._onCancel(id, fileName);
                self._options.onCancel(id, fileName);
            },
            onUpload: function(id, fileName, xhr){
                self._onUpload(id, fileName, xhr);
                self._options.onUpload(id, fileName, xhr);
            }
        });

        return handler;
    },    
    _preventLeaveInProgress: function(){
        var self = this;
        
        qq.attach(window, 'beforeunload', function(e){
            if (!self._filesInProgress){return;}
            
            var e = e || window.event;
            // for ie, ff
            e.returnValue = self._options.messages.onLeave;
            // for webkit
            return self._options.messages.onLeave;             
        });        
    },    
    _onSubmit: function(id, fileName){
        this._filesInProgress++;  
    },
    _onProgress: function(id, fileName, loaded, total){        
    },
    _onComplete: function(id, fileName, result){
        this._filesInProgress--;                 
        if (result.error){
            this._options.showMessage(result.error);
        }             
    },
    _onCancel: function(id, fileName){
        this._filesInProgress--;        
    },
    _onUpload: function(id, fileName, xhr){     
    },
    _onInputChange: function(input){
        if (this._handler instanceof qq.UploadHandlerXhr){                
            this._uploadFileList(input.files);                   
        } else {             
            if (this._validateFile(input)){                
                this._uploadFile(input);                                    
            }                      
        }               
        this._button.reset();   
    },  
    _uploadFileList: function(files){
        for (var i=0; i<files.length; i++){
            if ( !this._validateFile(files[i])){
                return;
            }            
        }
        
        for (var i=0; i<files.length; i++){
            this._uploadFile(files[i]);        
        }        
    },       
    _uploadFile: function(fileContainer){      
        var id = this._handler.add(fileContainer);
        var fileName = this._handler.getName(id);
        
        if (this._options.onSubmit(id, fileName) !== false){
            this._onSubmit(id, fileName);
            this._handler.upload(id, this._options.params);
        }
    },      
    _validateFile: function(file){
        var name, size;
        
        if (file.value){
            // it is a file input            
            // get input value and remove path to normalize
            name = file.value.replace(/.*(\/|\\)/, "");
        } else {
            // fix missing properties in Safari
            name = file.fileName != null ? file.fileName : file.name;
            size = file.fileSize != null ? file.fileSize : file.size;
        }
                    
        if (! this._isAllowedExtension(name)){            
            this._error('typeError', name);
            return false;
            
        } else if (size === 0){            
            this._error('emptyError', name);
            return false;
                                                     
        } else if (size && this._options.sizeLimit && size > this._options.sizeLimit){            
            this._error('sizeError', name);
            return false;
                        
        } else if (size && size < this._options.minSizeLimit){
            this._error('minSizeError', name);
            return false;            
        }
        
        return true;                
    },
    _error: function(code, fileName){
        var message = this._options.messages[code];        
        function r(name, replacement){ message = message.replace(name, replacement); }
        
        r('{file}', this._formatFileName(fileName));        
        r('{extensions}', this._options.allowedExtensions.join(', '));
        r('{sizeLimit}', this._formatSize(this._options.sizeLimit));
        r('{minSizeLimit}', this._formatSize(this._options.minSizeLimit));
        
        this._options.showMessage(message);                
    },
    _formatFileName: function(name){
        if (name.length > 33){
            name = name.slice(0, 19) + '...' + name.slice(-13);    
        }
        return name;
    },
    _isAllowedExtension: function(fileName){
        var ext = (-1 !== fileName.indexOf('.')) ? fileName.replace(/.*[.]/, '').toLowerCase() : '';
        var allowed = this._options.allowedExtensions;
        
        if (!allowed.length){return true;}        
        
        for (var i=0; i<allowed.length; i++){
            if (allowed[i].toLowerCase() == ext){ return true;}    
        }
        
        return false;
    },    
    _formatSize: function(bytes){
        var i = -1;                                    
        do {
            bytes = bytes / 1024;
            i++;  
        } while (bytes > 99);
        
        return Math.max(bytes, 0.1).toFixed(1) + ['kB', 'MB', 'GB', 'TB', 'PB', 'EB'][i];          
    }
};
    
       
/**
 * Class that creates upload widget with drag-and-drop and file list
 * @inherits qq.FileUploaderBasic
 */
qq.FileUploader = function(o){
    // call parent constructor
    qq.FileUploaderBasic.apply(this, arguments);
    
    // additional options    
    qq.extend(this._options, {
        element: null,
        // if set, will be used instead of qq-upload-list in template
        listElement: null,
                
        template: '<div class="qq-uploader">' + 
                '<div class="qq-upload-drop-area"><span>Drop files here to upload</span></div>' +
                '<div class="qq-upload-button">Upload a file</div>' +
                '<ul class="qq-upload-list"></ul>' + 
             '</div>',

        // template for one item in file list
        fileTemplate: '<li>' +
                '<span class="qq-upload-file"></span>' +
                '<span class="qq-upload-spinner"></span>' +
                '<span class="qq-upload-size"></span>' +
                '<a class="qq-upload-cancel" href="#">Cancel</a>' +
                '<span class="qq-upload-failed-text">Failed</span>' +
            '</li>',        
        
        classes: {
            // used to get elements from templates
            button: 'qq-upload-button',
            drop: 'qq-upload-drop-area',
            dropActive: 'qq-upload-drop-area-active',
            list: 'qq-upload-list',
                        
            file: 'qq-upload-file',
            spinner: 'qq-upload-spinner',
            size: 'qq-upload-size',
            cancel: 'qq-upload-cancel',

            // added to list item when upload completes
            // used in css to hide progress spinner
            success: 'qq-upload-success',
            fail: 'qq-upload-fail'
        }
    });
    // overwrite options with user supplied    
    qq.extend(this._options, o);       

    this._element = this._options.element;
    this._element.innerHTML = this._options.template;        
    this._listElement = this._options.listElement || this._find(this._element, 'list');
    
    this._classes = this._options.classes;
        
    this._button = this._createUploadButton(this._find(this._element, 'button'));        
    
    this._bindCancelEvent();
    this._setupDragDrop();
};

// inherit from Basic Uploader
qq.extend(qq.FileUploader.prototype, qq.FileUploaderBasic.prototype);

qq.extend(qq.FileUploader.prototype, {
<<<<<<< HEAD
    addExtraDropzone: function(element){
      this._setupExtraDropzone(element);
    },
    removeExtraDropzone: function(element){
      var dzs = this._options.extraDropzones;  
      for(var i in dzs) if (dzs[i] === element) return this._options.extraDropzones.splice(i,1);
=======
    _leaving_document_out: function(e){
        return ((qq.chrome() || (qq.safari() && qq.windows())) && e.clientX == 0 && e.clientY == 0) // null coords for Chrome and Safari Windows
             || (qq.firefox() && !e.relatedTarget); // null e.relatedTarget for Firefox
>>>>>>> dd51545a
    },
    /**
     * Gets one of the elements listed in this._options.classes
     **/
    _find: function(parent, type){                                
        var element = qq.getByClass(parent, this._options.classes[type])[0];        
        if (!element){
            throw new Error('element not found ' + type);
        }
        
        return element;
    },
    _setupExtraDropzone: function(element){
        this._options.extraDropzones.push(element); 
        this._setupDropzone(element);
    },
    _setupDropzone: function(dropArea){
        var self = this;
        
        var dz = new qq.UploadDropZone({
            element: dropArea,
            onEnter: function(e){
                qq.addClass(dropArea, self._classes.dropActive);
                e.stopPropagation();
            },
            onLeave: function(e){
                //e.stopPropagation();
            },
            onLeaveNotDescendants: function(e){
                qq.removeClass(dropArea, self._classes.dropActive);  
            },
            onDrop: function(e){
                dropArea.style.display = 'none';
                qq.removeClass(dropArea, self._classes.dropActive);
                self._uploadFileList(e.dataTransfer.files);    
            }
        });
                
        dropArea.style.display = 'none';
<<<<<<< HEAD
     },
    _setupDragDrop: function(){
        var dropArea = this._find(this._element, 'drop');
        this._options.extraDropzones.push(dropArea); 
        
        var dropzones = this._options.extraDropzones;                     
        for (var elem in dropzones){
            this._setupDropzone(dropzones[elem]);
        }
        
        qq.attach(document, 'dragenter', function(e){     
            if(!qq.ie()) {
              for (var elem in dropzones){ dropzones[elem].style.display = 'block'; }
            }            
        });                 
        qq.attach(document, 'dragleave', function(e){
            var relatedTarget = document.elementFromPoint(e.clientX, e.clientY);
            // only fire when leaving document out
            if (((qq.chrome() || (qq.safari() && qq.windows())) && e.clientX == 0 && e.clientY == 0) 
                || (qq.firefox() && !e.relatedTarget) ) {        
                for (var elem in dropzones){ dropzones[elem].style.display = 'none'; }
            }
        }); 
        qq.attach(document, 'drop', function(e){
          for (var elem in dropzones){ dropzones[elem].style.display = 'none'; }
          e.preventDefault();
        });               
=======

        qq.attach(document, 'dragenter', function(e){    
            if(!qq.ie()) dropArea.style.display = 'block';            
        });                 
        qq.attach(document, 'dragleave', function(e){
            if (qq.FileUploader.prototype._leaving_document_out(e)) dropArea.style.display = 'none';
        });  
        qq.attach(document, 'drop', function(e){
            dropArea.style.display = 'none';
            e.preventDefault();
        });            
>>>>>>> dd51545a
    },
    _onSubmit: function(id, fileName){
        qq.FileUploaderBasic.prototype._onSubmit.apply(this, arguments);
        this._addToList(id, fileName);  
    },
    _onProgress: function(id, fileName, loaded, total){
        qq.FileUploaderBasic.prototype._onProgress.apply(this, arguments);

        var item = this._getItemByFileId(id);
        var size = this._find(item, 'size');
        size.style.display = 'inline';
        
        var text; 
        if (loaded != total){
            text = Math.round(loaded / total * 100) + '% from ' + this._formatSize(total);
        } else {                                   
            text = this._formatSize(total);
        }          
        
        qq.setText(size, text);         
    },
    _onComplete: function(id, fileName, result){
        qq.FileUploaderBasic.prototype._onComplete.apply(this, arguments);

        // mark completed
        var item = this._getItemByFileId(id);                
        qq.remove(this._find(item, 'cancel'));
        qq.remove(this._find(item, 'spinner'));
        
        if (result.success){
            qq.addClass(item, this._classes.success);    
        } else {
            qq.addClass(item, this._classes.fail);
        }         
    },
    _addToList: function(id, fileName){
        var item = qq.toElement(this._options.fileTemplate);                
        item.qqFileId = id;

        var fileElement = this._find(item, 'file');        
        qq.setText(fileElement, this._formatFileName(fileName));
        this._find(item, 'size').style.display = 'none';        

        this._listElement.appendChild(item);
    },
    _getItemByFileId: function(id){
        var item = this._listElement.firstChild;        
        
        // there can't be txt nodes in dynamically created list
        // and we can  use nextSibling
        while (item){            
            if (item.qqFileId == id) return item;            
            item = item.nextSibling;
        }          
    },
    /**
     * delegate click event for cancel link 
     **/
    _bindCancelEvent: function(){
        var self = this,
            list = this._listElement;            
        
        qq.attach(list, 'click', function(e){            
            e = e || window.event;
            var target = e.target || e.srcElement;
            
            if (qq.hasClass(target, self._classes.cancel)){                
                qq.preventDefault(e);
               
                var item = target.parentNode;
                self._handler.cancel(item.qqFileId);
                qq.remove(item);
            }
        });
    }    
});
    
qq.UploadDropZone = function(o){
    this._options = {
        element: null,  
        onEnter: function(e){},
        onLeave: function(e){},  
        // is not fired when leaving element by hovering descendants   
        onLeaveNotDescendants: function(e){},   
        onDrop: function(e){}                       
    };
    qq.extend(this._options, o); 
    
    this._element = this._options.element;
    
    this._disableDropOutside();
    this._attachEvents();   
};

qq.UploadDropZone.prototype = {
    _dragover_should_be_canceled: function(){
        return qq.safari() || (qq.firefox() && qq.windows());
    },
    _disableDropOutside: function(e){
        // run only once for all instances
        if (!qq.UploadDropZone.dropOutsideDisabled ){

            // for these cases we need to catch onDrop to reset dropArea
<<<<<<< HEAD
            if (qq.safari() || (qq.firefox() && qq.windows())){
=======
            if (this._dragover_should_be_canceled){
>>>>>>> dd51545a
              qq.attach(document, 'dragover', function(e){
                e.preventDefault();
              });
            } else {
              qq.attach(document, 'dragover', function(e){
                  if (e.dataTransfer){
                      e.dataTransfer.dropEffect = 'none';
                      e.preventDefault(); 
                  }
              });
            }

            qq.UploadDropZone.dropOutsideDisabled = true; 
        }        
    },
    _attachEvents: function(){
        var self = this;              
                  
        qq.attach(self._element, 'dragover', function(e){
            if (!self._isValidFileDrag(e)) return;
            
            var effect = qq.ie() ? null : e.dataTransfer.effectAllowed;
            if (effect == 'move' || effect == 'linkMove'){
                e.dataTransfer.dropEffect = 'move'; // for FF (only move allowed)    
            } else {                 
                e.dataTransfer.dropEffect = 'copy'; // for Chrome
            }
                                                     
            e.stopPropagation();
            e.preventDefault();                                                                    
        });
        
        qq.attach(self._element, 'dragenter', function(e){
            if (!self._isValidFileDrag(e)) return;
                        
            self._options.onEnter(e);
        });
        
        qq.attach(self._element, 'dragleave', function(e){
            if (!self._isValidFileDrag(e)) return;
            
            self._options.onLeave(e);
            
            var relatedTarget = document.elementFromPoint(e.clientX, e.clientY);                      
            // do not fire when moving a mouse over a descendant
            if (qq.contains(this, relatedTarget)) return;
                        
            self._options.onLeaveNotDescendants(e); 
        });
                
        qq.attach(self._element, 'drop', function(e){
            if (!self._isValidFileDrag(e)) return;
            
            e.preventDefault();
            self._options.onDrop(e);
        });          
    },
    _isValidFileDrag: function(e){
        var dt = e.dataTransfer,
            // do not check dt.types.contains in webkit, because it crashes safari 4            
            isSafari = qq.safari();                        

        // dt.effectAllowed is none in Safari 5
        // dt.types.contains check is for firefox         
        return dt && dt.effectAllowed != 'none' && 
            (dt.files || (!isSafari && dt.types.contains && dt.types.contains('Files')));

    }        
}; 

qq.UploadButton = function(o){
    this._options = {
        element: null,  
        // if set to true adds multiple attribute to file input      
        multiple: false,
        acceptFiles: null,
        // name attribute of file input
        name: 'file',
        onChange: function(input){},
        hoverClass: 'qq-upload-button-hover',
        focusClass: 'qq-upload-button-focus'                       
    };
    
    qq.extend(this._options, o);
        
    this._element = this._options.element;
    
    // make button suitable container for input
    qq.css(this._element, {
        position: 'relative',
        overflow: 'hidden',
        // Make sure browse button is in the right side
        // in Internet Explorer
        direction: 'ltr'
    });   
    
    this._input = this._createInput();
};

qq.UploadButton.prototype = {
    /* returns file input element */    
    getInput: function(){
        return this._input;
    },
    /* cleans/recreates the file input */
    reset: function(){
        if (this._input.parentNode){
            qq.remove(this._input);    
        }                
        
        qq.removeClass(this._element, this._options.focusClass);
        this._input = this._createInput();
    },    
    _createInput: function(){                
        var input = document.createElement("input");
        
        if (this._options.multiple){
            input.setAttribute("multiple", "multiple");
        }
        
        if (this._options.acceptFiles) input.setAttribute("accept", this._options.acceptFiles);
                
        input.setAttribute("type", "file");
        input.setAttribute("name", this._options.name);
        
        qq.css(input, {
            position: 'absolute',
            // in Opera only 'browse' button
            // is clickable and it is located at
            // the right side of the input
            right: 0,
            top: 0,
            fontFamily: 'Arial',
            // 4 persons reported this, the max values that worked for them were 243, 236, 236, 118
            fontSize: '118px',
            margin: 0,
            padding: 0,
            cursor: 'pointer',
            opacity: 0
        });
        
        this._element.appendChild(input);

        var self = this;
        qq.attach(input, 'change', function(){
            self._options.onChange(input);
        });
                
        qq.attach(input, 'mouseover', function(){
            qq.addClass(self._element, self._options.hoverClass);
        });
        qq.attach(input, 'mouseout', function(){
            qq.removeClass(self._element, self._options.hoverClass);
        });
        qq.attach(input, 'focus', function(){
            qq.addClass(self._element, self._options.focusClass);
        });
        qq.attach(input, 'blur', function(){
            qq.removeClass(self._element, self._options.focusClass);
        });

        // IE and Opera, unfortunately have 2 tab stops on file input
        // which is unacceptable in our case, disable keyboard access
        if (window.attachEvent){
            // it is IE or Opera
            input.setAttribute('tabIndex', "-1");
        }

        return input;            
    }        
};

/**
 * Class for uploading files, uploading itself is handled by child classes
 */
qq.UploadHandlerAbstract = function(o){
    this._options = {
        debug: false,
        action: '/upload.php',
        // maximum number of concurrent uploads        
        maxConnections: 999,
        onProgress: function(id, fileName, loaded, total){},
        onComplete: function(id, fileName, response){},
        onCancel: function(id, fileName){},
        onUpload: function(id, fileName, xhr){}
    };
    qq.extend(this._options, o);    
    
    this._queue = [];
    // params for files in queue
    this._params = [];
};
qq.UploadHandlerAbstract.prototype = {
    log: function(str){
        if (this._options.debug && window.console) console.log('[uploader] ' + str);        
    },
    /**
     * Adds file or file input to the queue
     * @returns id
     **/    
    add: function(file){},
    /**
     * Sends the file identified by id and additional query params to the server
     */
    upload: function(id, params){
        var len = this._queue.push(id);

        var copy = {};        
        qq.extend(copy, params);
        this._params[id] = copy;        
                
        // if too many active uploads, wait...
        if (len <= this._options.maxConnections){               
            this._upload(id, this._params[id]);
        }
    },
    /**
     * Cancels file upload by id
     */
    cancel: function(id){
        this._cancel(id);
        this._dequeue(id);
    },
    /**
     * Cancells all uploads
     */
    cancelAll: function(){
        for (var i=0; i<this._queue.length; i++){
            this._cancel(this._queue[i]);
        }
        this._queue = [];
    },
    /**
     * Returns name of the file identified by id
     */
    getName: function(id){},
    /**
     * Returns size of the file identified by id
     */          
    getSize: function(id){},
    /**
     * Returns id of files being uploaded or
     * waiting for their turn
     */
    getQueue: function(){
        return this._queue;
    },
    /**
     * Actual upload method
     */
    _upload: function(id){},
    /**
     * Actual cancel method
     */
    _cancel: function(id){},     
    /**
     * Removes element from queue, starts upload of next
     */
    _dequeue: function(id){
        var i = qq.indexOf(this._queue, id);
        this._queue.splice(i, 1);
                
        var max = this._options.maxConnections;
        
        if (this._queue.length >= max && i < max){
            var nextId = this._queue[max-1];
            this._upload(nextId, this._params[nextId]);
        }
    }        
};

/**
 * Class for uploading files using form and iframe
 * @inherits qq.UploadHandlerAbstract
 */
qq.UploadHandlerForm = function(o){
    qq.UploadHandlerAbstract.apply(this, arguments);
       
    this._inputs = {};
};
// @inherits qq.UploadHandlerAbstract
qq.extend(qq.UploadHandlerForm.prototype, qq.UploadHandlerAbstract.prototype);

qq.extend(qq.UploadHandlerForm.prototype, {
    add: function(fileInput){
        fileInput.setAttribute('name', this._options.inputName);
        var id = 'qq-upload-handler-iframe' + qq.getUniqueId();       
        
        this._inputs[id] = fileInput;
        
        // remove file input from DOM
        if (fileInput.parentNode){
            qq.remove(fileInput);
        }
                
        return id;
    },
    getName: function(id){
        // get input value and remove path to normalize
        return this._inputs[id].value.replace(/.*(\/|\\)/, "");
    },    
    _cancel: function(id){
        this._options.onCancel(id, this.getName(id));
        
        delete this._inputs[id];        

        var iframe = document.getElementById(id);
        if (iframe){
            // to cancel request set src to something else
            // we use src="javascript:false;" because it doesn't
            // trigger ie6 prompt on https
            iframe.setAttribute('src', 'javascript:false;');

            qq.remove(iframe);
        }
    },     
    _upload: function(id, params){
        this._options.onUpload(id, this.getName(id), false);                    
        var input = this._inputs[id];
        
        if (!input){
            throw new Error('file with passed id was not added, or already uploaded or cancelled');
        }                

        var fileName = this.getName(id);
                
        var iframe = this._createIframe(id);
        var form = this._createForm(iframe, params);
        form.appendChild(input);

        var self = this;
        this._attachLoadEvent(iframe, function(){                                 
            self.log('iframe loaded');
            
            var response = self._getIframeContentJSON(iframe);

            self._options.onComplete(id, fileName, response);
            self._dequeue(id);
            
            delete self._inputs[id];
            // timeout added to fix busy state in FF3.6
            setTimeout(function(){
                qq.remove(iframe);
            }, 1);
        });

        form.submit();        
        qq.remove(form);        
        
        return id;
    }, 
    _attachLoadEvent: function(iframe, callback){
        qq.attach(iframe, 'load', function(){
            // when we remove iframe from dom
            // the request stops, but in IE load
            // event fires
            if (!iframe.parentNode){
                return;
            }

            // fixing Opera 10.53
            if (iframe.contentDocument &&
                iframe.contentDocument.body &&
                iframe.contentDocument.body.innerHTML == "false"){
                // In Opera event is fired second time
                // when body.innerHTML changed from false
                // to server response approx. after 1 sec
                // when we upload file with iframe
                return;
            }

            callback();
        });
    },
    /**
     * Returns json object received by iframe from server.
     */
    _getIframeContentJSON: function(iframe){
        // iframe.contentWindow.document - for IE<7
        var doc = iframe.contentDocument ? iframe.contentDocument: iframe.contentWindow.document,
            response;
        
        this.log("converting iframe's innerHTML to JSON");
        this.log("innerHTML = " + doc.body.innerHTML);
                        
        try {
            response = eval("(" + doc.body.innerHTML + ")");
        } catch(err){
            response = {};
        }        

        return response;
    },
    /**
     * Creates iframe with unique name
     */
    _createIframe: function(id){
        // We can't use following code as the name attribute
        // won't be properly registered in IE6, and new window
        // on form submit will open
        // var iframe = document.createElement('iframe');
        // iframe.setAttribute('name', id);

        var iframe = qq.toElement('<iframe src="javascript:false;" name="' + id + '" />');
        // src="javascript:false;" removes ie6 prompt on https

        iframe.setAttribute('id', id);

        iframe.style.display = 'none';
        document.body.appendChild(iframe);

        return iframe;
    },
    /**
     * Creates form, that will be submitted to iframe
     */
    _createForm: function(iframe, params){
        // We can't use the following code in IE6
        // var form = document.createElement('form');
        // form.setAttribute('method', 'post');
        // form.setAttribute('enctype', 'multipart/form-data');
        // Because in this case file won't be attached to request
        var form = qq.toElement('<form method="post" enctype="multipart/form-data"></form>');

        var queryString = qq.obj2url(params, this._options.action);

        form.setAttribute('action', queryString);
        form.setAttribute('target', iframe.name);
        form.style.display = 'none';
        document.body.appendChild(form);

        return form;
    }
});

/**
 * Class for uploading files using xhr
 * @inherits qq.UploadHandlerAbstract
 */
qq.UploadHandlerXhr = function(o){
    qq.UploadHandlerAbstract.apply(this, arguments);

    this._files = [];
    this._xhrs = [];
    
    // current loaded size in bytes for each file 
    this._loaded = [];
};

// static method
qq.UploadHandlerXhr.isSupported = function(){
    var input = document.createElement('input');
    input.type = 'file';        
    
    return (
        'multiple' in input &&
        typeof File != "undefined" &&
        typeof (new XMLHttpRequest()).upload != "undefined" );       
};

// @inherits qq.UploadHandlerAbstract
qq.extend(qq.UploadHandlerXhr.prototype, qq.UploadHandlerAbstract.prototype)

qq.extend(qq.UploadHandlerXhr.prototype, {
    /**
     * Adds file to the queue
     * Returns id to use with upload, cancel
     **/    
    add: function(file){
        if (!(file instanceof File)){
            throw new Error('Passed obj in not a File (in qq.UploadHandlerXhr)');
        }
                
        return this._files.push(file) - 1;        
    },
    getName: function(id){        
        var file = this._files[id];
        // fix missing name in Safari 4
        return file.fileName != null ? file.fileName : file.name;       
    },
    getSize: function(id){
        var file = this._files[id];
        return file.fileSize != null ? file.fileSize : file.size;
    },    
    /**
     * Returns uploaded bytes for file identified by id 
     */    
    getLoaded: function(id){
        return this._loaded[id] || 0; 
    },
    /**
     * Sends the file identified by id and additional query params to the server
     * @param {Object} params name-value string pairs
     */    
    _upload: function(id, params){
        this._options.onUpload(id, this.getName(id), true);
        
        var file = this._files[id],
            name = this.getName(id),
            size = this.getSize(id);
                
        this._loaded[id] = 0;
                                
        var xhr = this._xhrs[id] = new XMLHttpRequest();
        var self = this;
                                        
        xhr.upload.onprogress = function(e){
            if (e.lengthComputable){
                self._loaded[id] = e.loaded;
                self._options.onProgress(id, name, e.loaded, e.total);
            }
        };

        xhr.onreadystatechange = function(){            
            if (xhr.readyState == 4){
                self._onComplete(id, xhr);                    
            }
        };

        // build query string
        params = params || {};
        params[this._options.inputName] = name;
        var queryString = qq.obj2url(params, this._options.action);

        xhr.open("POST", queryString, true);
        xhr.setRequestHeader("X-Requested-With", "XMLHttpRequest");
        xhr.setRequestHeader("X-File-Name", encodeURIComponent(name));
        xhr.setRequestHeader("Content-Type", "application/octet-stream");
        xhr.send(file);
    },
    _onComplete: function(id, xhr){
        // the request was aborted/cancelled
        if (!this._files[id]) return;
        
        var name = this.getName(id);
        var size = this.getSize(id);
        
        this._options.onProgress(id, name, size, size);
                
        if (xhr.status == 200){
            this.log("xhr - server response received");
            this.log("responseText = " + xhr.responseText);
                        
            var response;
                    
            try {
                response = eval("(" + xhr.responseText + ")");
            } catch(err){
                response = {};
            }
            
            this._options.onComplete(id, name, response);
                        
        } else {                   
            this._options.onComplete(id, name, {});
        }
                
        this._files[id] = null;
        this._xhrs[id] = null;    
        this._dequeue(id);                    
    },
    _cancel: function(id){
        this._options.onCancel(id, this.getName(id));
        
        this._files[id] = null;
        
        if (this._xhrs[id]){
            this._xhrs[id].abort();
            this._xhrs[id] = null;                                   
        }
    }
});<|MERGE_RESOLUTION|>--- conflicted
+++ resolved
@@ -558,19 +558,17 @@
 qq.extend(qq.FileUploader.prototype, qq.FileUploaderBasic.prototype);
 
 qq.extend(qq.FileUploader.prototype, {
-<<<<<<< HEAD
     addExtraDropzone: function(element){
-      this._setupExtraDropzone(element);
+        this._setupExtraDropzone(element);
     },
     removeExtraDropzone: function(element){
-      var dzs = this._options.extraDropzones;  
-      for(var i in dzs) if (dzs[i] === element) return this._options.extraDropzones.splice(i,1);
-=======
+        var dzs = this._options.extraDropzones;  
+        for(var i in dzs) if (dzs[i] === element) return this._options.extraDropzones.splice(i,1);
+    },
     _leaving_document_out: function(e){
         return ((qq.chrome() || (qq.safari() && qq.windows())) && e.clientX == 0 && e.clientY == 0) // null coords for Chrome and Safari Windows
              || (qq.firefox() && !e.relatedTarget); // null e.relatedTarget for Firefox
->>>>>>> dd51545a
-    },
+     },
     /**
      * Gets one of the elements listed in this._options.classes
      **/
@@ -609,7 +607,6 @@
         });
                 
         dropArea.style.display = 'none';
-<<<<<<< HEAD
      },
     _setupDragDrop: function(){
         var dropArea = this._find(this._element, 'drop');
@@ -622,14 +619,13 @@
         
         qq.attach(document, 'dragenter', function(e){     
             if(!qq.ie()) {
-              for (var elem in dropzones){ dropzones[elem].style.display = 'block'; }
+                for (var elem in dropzones){ dropzones[elem].style.display = 'block'; }
             }            
         });                 
         qq.attach(document, 'dragleave', function(e){
             var relatedTarget = document.elementFromPoint(e.clientX, e.clientY);
             // only fire when leaving document out
-            if (((qq.chrome() || (qq.safari() && qq.windows())) && e.clientX == 0 && e.clientY == 0) 
-                || (qq.firefox() && !e.relatedTarget) ) {        
+            if (qq.FileUploader.prototype._leaving_document_out(e)) {        
                 for (var elem in dropzones){ dropzones[elem].style.display = 'none'; }
             }
         }); 
@@ -637,19 +633,6 @@
           for (var elem in dropzones){ dropzones[elem].style.display = 'none'; }
           e.preventDefault();
         });               
-=======
-
-        qq.attach(document, 'dragenter', function(e){    
-            if(!qq.ie()) dropArea.style.display = 'block';            
-        });                 
-        qq.attach(document, 'dragleave', function(e){
-            if (qq.FileUploader.prototype._leaving_document_out(e)) dropArea.style.display = 'none';
-        });  
-        qq.attach(document, 'drop', function(e){
-            dropArea.style.display = 'none';
-            e.preventDefault();
-        });            
->>>>>>> dd51545a
     },
     _onSubmit: function(id, fileName){
         qq.FileUploaderBasic.prototype._onSubmit.apply(this, arguments);
@@ -753,21 +736,17 @@
         if (!qq.UploadDropZone.dropOutsideDisabled ){
 
             // for these cases we need to catch onDrop to reset dropArea
-<<<<<<< HEAD
-            if (qq.safari() || (qq.firefox() && qq.windows())){
-=======
             if (this._dragover_should_be_canceled){
->>>>>>> dd51545a
-              qq.attach(document, 'dragover', function(e){
-                e.preventDefault();
-              });
+                qq.attach(document, 'dragover', function(e){
+                    e.preventDefault();
+                });
             } else {
-              qq.attach(document, 'dragover', function(e){
-                  if (e.dataTransfer){
-                      e.dataTransfer.dropEffect = 'none';
-                      e.preventDefault(); 
-                  }
-              });
+                qq.attach(document, 'dragover', function(e){
+                    if (e.dataTransfer){
+                        e.dataTransfer.dropEffect = 'none';
+                        e.preventDefault(); 
+                    }
+                });
             }
 
             qq.UploadDropZone.dropOutsideDisabled = true; 
