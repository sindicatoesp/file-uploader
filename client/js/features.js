--- conflicted
+++ resolved
@@ -1,5 +1,5 @@
 /* globals qq */
-qq.supportedFeatures = (function() {
+qq.supportedFeatures = (function () {
     "use strict";
 
     var supportsUploading,
@@ -16,7 +16,7 @@
         supportsFolderSelection,
         supportsImagePreviews,
         supportsUploadProgress;
-
+    
     function testSupportsFileInputElement() {
         var supported = true,
             tempInput;
@@ -80,21 +80,7 @@
         // We know that folder selection is only supported in Chrome via this proprietary attribute for now
         return document.createElement("input").webkitdirectory !== undefined;
     }
-
-<<<<<<< HEAD
-=======
-    function isLocalStorageSupported () {
-        try {
-            return !!window.localStorage;
-        }
-        catch (error) {
-            // probably caught a security exception, so no localStorage for you
-            return false;
-        }
-    }
-
-
->>>>>>> d7ff677c
+    
     supportsUploading = testSupportsFileInputElement();
 
     supportsAjaxFileUploading = supportsUploading && qq.isXhrUploadSupported();
