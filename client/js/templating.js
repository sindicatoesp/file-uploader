--- conflicted
+++ resolved
@@ -122,23 +122,15 @@
             }
         }
 
-<<<<<<< HEAD
-        // Omit the drop zone from the DOM if DnD is not supported by the UA,
-        // or if the Drag and Drop Module is not included.
-        if (!qq.DragAndDrop || !qq.supportedFeatures.fileDrop) {
-            dropzone = qq(tempTemplateEl).getByClass(selectorClasses.drop)[0];
-            dropzone && qq(dropzone).remove();
-=======
         // Omit the drop processing element from the DOM if DnD is not supported by the UA.
         // NOTE: We are consciously not removing the drop zone if the UA doesn't support DnD
         // to support layouts where the drop zone is also a container for visible elements,
         // such as the file list.
-        if (!qq.supportedFeatures.fileDrop) {
+        if (!qq.DragAndDrop || !qq.supportedFeatures.fileDrop) {
             dropProcessing = qq(tempTemplateEl).getByClass(selectorClasses.dropProcessing)[0];
             if (dropProcessing) {
                 qq(dropProcessing).remove();
             }
->>>>>>> d69c8650
         }
 
         // Ensure the `showThumbnails` flag is only set if the thumbnail element
