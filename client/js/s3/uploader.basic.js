/*globals qq */
/**
 * This defines FineUploaderBasic mode w/ support for uploading to S3, which provides all the basic
 * functionality of Fine Uploader Basic as well as code to handle uploads directly to S3.
 * Some inherited options and API methods have a special meaning in the context of the S3 uploader.
 */
(function(){
    "use strict";

    qq.s3.FineUploaderBasic = function(o) {
        var options = {
            request: {
                accessKey: null,
                // Making this configurable in the traditional uploader was probably a bad idea.
                // Let's just set this to "uuid" in the S3 uploader and not document the fact that this can be changed.
                uuidName: "uuid"
            },

            objectProperties: {
                acl: "private",

                // 'uuid', 'filename', or a function which may be promissory
                key: "uuid",

                reducedRedundancy: false
            },

            signature: {
                endpoint: null,
                customHeaders: {}
            },

            uploadSuccess: {
                endpoint: null,

                // In addition to the default params sent by Fine Uploader
                params: {},

                customHeaders: {}
            },

            // required if non-File-API browsers, such as IE9 and older, are used
            iframeSupport: {
                localBlankPagePath: null
            },

            chunking: {
                // minimum part size is 5 MiB when uploading to S3
                partSize: 5242880
            },

            resume: {
                recordsExpireIn: 7 // days
            },

            cors: {
                allowXdr: true
            }
        };

        // Replace any default options with user defined ones
        qq.extend(options, o, true);

        // Call base module
        qq.FineUploaderBasic.call(this, options);

        this._uploadSuccessParamsStore = this._createParamsStore("uploadSuccess");

        // This will hold callbacks for failed uploadSuccess requests that will be invoked on retry.
        // Indexed by file ID.
<<<<<<< HEAD
        this._failedSuccessRequestCallbacks = [];

        // Holds S3 keys for file representations constructed from a session request.
        this._cannedKeys = {};
=======
        this._failedSuccessRequestCallbacks = {};
>>>>>>> 7ad7b6ca
    };

    // Inherit basic public & private API methods.
    qq.extend(qq.s3.FineUploaderBasic.prototype, qq.basePublicApi);
    qq.extend(qq.s3.FineUploaderBasic.prototype, qq.basePrivateApi);

    // Define public & private API methods for this module.
    qq.extend(qq.s3.FineUploaderBasic.prototype, {
        /**
         * @param id File ID
         * @returns {*} Key name associated w/ the file, if one exists
         */
        getKey: function(id) {
            /* jshint eqnull:true */
            if (this._cannedKeys[id] == null) {
                return this._handler.getThirdPartyFileId(id);
            }

            return this._cannedKeys[id];
        },

        /**
         * Override the parent's reset function to cleanup various S3-related items.
         */
        reset: function() {
            qq.FineUploaderBasic.prototype.reset.call(this);
            this._failedSuccessRequestCallbacks = [];
        },

        setUploadSuccessParams: function(params, id) {
            /*jshint eqeqeq: true, eqnull: true*/
            if (id == null) {
                this._options.uploadSuccess.params = params;
            }
            else {
                this._uploadSuccessParamsStore.setParams(params, id);
            }
        },

        /**
         * Ensures the parent's upload handler creator passes any additional S3-specific options to the handler as well
         * as information required to instantiate the specific handler based on the current browser's capabilities.
         *
         * @returns {qq.UploadHandler}
         * @private
         */
        _createUploadHandler: function() {
            var additionalOptions = {
                objectProperties: this._options.objectProperties,
                signature: this._options.signature,
                iframeSupport: this._options.iframeSupport,
                getKeyName: qq.bind(this._determineKeyName, this),
                // pass size limit validation values to include in the request so AWS enforces this server-side
                validation: {
                    minSizeLimit: this._options.validation.minSizeLimit,
                    maxSizeLimit: this._options.validation.sizeLimit
                }
            };

            // We assume HTTP if it is missing from the start of the endpoint string.
            qq.override(this._endpointStore, function(super_) {
                return {
                    getEndpoint: function(id) {
                        var endpoint = super_.getEndpoint(id);

                        if (endpoint.indexOf("http") < 0) {
                            return "http://" + endpoint;
                        }

                        return endpoint;
                    }
                };
            });

            return qq.FineUploaderBasic.prototype._createUploadHandler.call(this, additionalOptions, "s3");
        },

        /**
         * Determine the file's key name and passes it to the caller via a promissory callback.  This also may
         * delegate to an integrator-defined function that determines the file's key name on demand,
         * which also may be promissory.
         *
         * @param id ID of the file
         * @param filename Name of the file
         * @returns {qq.Promise} A promise that will be fulfilled when the key name has been determined (and will be passed to the caller via the success callback).
         * @private
         */
        _determineKeyName: function(id, filename) {
            /*jshint -W015*/
            var promise = new qq.Promise(),
                keynameLogic = this._options.objectProperties.key,
                extension = qq.getExtension(filename),
                onGetKeynameFailure = promise.failure,
                onGetKeynameSuccess = function(keyname, extension) {
                    var keynameToUse = keyname;

                    if (extension !== undefined) {
                        keynameToUse += "." + extension;
                    }

                    promise.success(keynameToUse);
                };

            switch(keynameLogic) {
                case "uuid":
                    onGetKeynameSuccess(this.getUuid(id), extension);
                    break;
                case "filename":
                    onGetKeynameSuccess(filename);
                    break;
                default:
                    if (qq.isFunction(keynameLogic)) {
                        this._handleKeynameFunction(keynameLogic, id, onGetKeynameSuccess, onGetKeynameFailure);
                    }
                    else {
                        this.log(keynameLogic + " is not a valid value for the s3.keyname option!", "error");
                        onGetKeynameFailure();
                    }
            }

            return promise;
        },

        /**
         * Called by the internal onUpload handler if the integrator has supplied a function to determine
         * the file's key name.  The integrator's function may be promissory.  We also need to fulfill
         * the promise contract associated with the caller as well.
         *
         * @param keynameFunc Integrator-supplied function that must be executed to determine the key name.  May be promissory.
         * @param id ID of the associated file
         * @param successCallback Invoke this if key name retrieval is successful, passing in the key name.
         * @param failureCallback Invoke this if key name retrieval was unsuccessful.
         * @private
         */
        _handleKeynameFunction: function(keynameFunc, id, successCallback, failureCallback) {
            var onSuccess = function(keyname) {
                    successCallback(keyname);
                },
                onFailure = function() {
                    this.log("Failed to retrieve key name for " + id, "error");
                    failureCallback();
                },
                keyname = keynameFunc(id);


            if (keyname instanceof qq.Promise) {
                keyname.then(onSuccess, onFailure);
            }
            /*jshint -W116*/
            else if (keyname == null) {
                onFailure();
            }
            else {
                onSuccess(keyname);
            }
        },

        /**
         * When the upload has completed, if it is successful, send a request to the `successEndpoint` (if defined).
         * This will hold up the call to the `onComplete` callback until we have determined success of the upload to S3
         * according to the local server, if a `successEndpoint` has been defined by the integrator.
         *
         * @param id ID of the completed upload
         * @param name Name of the associated item
         * @param result Object created from the server's parsed JSON response.
         * @param xhr Associated XmlHttpRequest, if this was used to send the request.
         * @returns {boolean || qq.Promise} true/false if success can be determined immediately, otherwise a `qq.Promise`
         * if we need to ask the server.
         * @private
         */
        _onComplete: function(id, name, result, xhr) {
            var success = result.success ? true : false,
                self = this,
                onCompleteArgs = arguments,
                key = this.getKey(id),
                successEndpoint = this._options.uploadSuccess.endpoint,
                successCustomHeaders = this._options.uploadSuccess.customHeaders,
                cors = this._options.cors,
                uuid = this.getUuid(id),
                bucket = qq.s3.util.getBucket(this._endpointStore.getEndpoint(id)),
                promise = new qq.Promise(),
                uploadSuccessParams = this._uploadSuccessParamsStore.getParams(id),

                // If we are waiting for confirmation from the local server, and have received it,
                // include properties from the local server response in the `response` parameter
                // sent to the `onComplete` callback, delegate to the parent `_onComplete`, and
                // fulfill the associated promise.
                onSuccessFromServer = function(awsSuccessRequestResult) {
                    delete self._failedSuccessRequestCallbacks[id];
                    qq.extend(result, awsSuccessRequestResult);
                    qq.FineUploaderBasic.prototype._onComplete.apply(self, onCompleteArgs);
                    promise.success(awsSuccessRequestResult);
                },

                // If the upload success request fails, attempt to re-send the success request (via the core retry code).
                // The entire upload may be restarted if the server returns a "reset" property with a value of true as well.
                onFailureFromServer = function(awsSuccessRequestResult) {
                    var callback = submitSuccessRequest;

                    qq.extend(result, awsSuccessRequestResult);

                    if (result && result.reset) {
                        callback = null;
                    }

                    if (!callback) {
                        delete self._failedSuccessRequestCallbacks[id];
                    }
                    else {
                        self._failedSuccessRequestCallbacks[id] = callback;
                    }

                    if (!self._onAutoRetry(id, name, result, xhr, callback)) {
                        qq.FineUploaderBasic.prototype._onComplete.apply(self, onCompleteArgs);
                        promise.failure(awsSuccessRequestResult);
                    }
                },
                submitSuccessRequest,
                successAjaxRequester;

            // Ask the local server if the file sent to S3 is ok.
            if (success && successEndpoint) {
                successAjaxRequester = new qq.s3.UploadSuccessAjaxRequester({
                    endpoint: successEndpoint,
                    customHeaders: successCustomHeaders,
                    cors: cors,
                    log: qq.bind(this.log, this)
                });


                // combine custom params and default params
                qq.extend(uploadSuccessParams, {
                    key: key,
                    uuid: uuid,
                    name: name,
                    bucket: bucket
                }, true);

                submitSuccessRequest = qq.bind(function() {
                    successAjaxRequester.sendSuccessRequest(id, uploadSuccessParams)
                        .then(onSuccessFromServer, onFailureFromServer);
                }, self);

                submitSuccessRequest();

                return promise;
            }

            // If we are not asking the local server about the file in S3, just delegate to the parent `_onComplete`.
            return qq.FineUploaderBasic.prototype._onComplete.apply(this, arguments);
        },

        // If the failure occurred on an uplaod success request (and a reset was not ordered), try to resend that instead.
        _manualRetry: function(id) {
            var successRequestCallback = this._failedSuccessRequestCallbacks[id];

            return qq.FineUploaderBasic.prototype._manualRetry.call(this, id, successRequestCallback);
        },

        // Hooks into the base internal `_onSubmitDelete` to add key and bucket params to the delete file request.
        _onSubmitDelete: function(id, onSuccessCallback) {
            var additionalMandatedParams = {
                key: this.getKey(id),
                bucket: qq.s3.util.getBucket(this._endpointStore.getEndpoint(id))
            };

            qq.FineUploaderBasic.prototype._onSubmitDelete.call(this, id, onSuccessCallback, additionalMandatedParams);
        },

        _addCannedFile: function(sessionData) {
            var id;

            /* jshint eqnull:true */
            if (sessionData.s3Key == null) {
                throw new qq.Error("Did not find s3Key property in server session response.  This is required!");
            }
            else {
                id = qq.FineUploaderBasic.prototype._addCannedFile.apply(this, arguments);
                this._cannedKeys[id] = sessionData.s3Key;
            }

            return id;
        }
    });
}());<|MERGE_RESOLUTION|>--- conflicted
+++ resolved
@@ -68,14 +68,10 @@
 
         // This will hold callbacks for failed uploadSuccess requests that will be invoked on retry.
         // Indexed by file ID.
-<<<<<<< HEAD
-        this._failedSuccessRequestCallbacks = [];
+        this._failedSuccessRequestCallbacks = {};
 
         // Holds S3 keys for file representations constructed from a session request.
         this._cannedKeys = {};
-=======
-        this._failedSuccessRequestCallbacks = {};
->>>>>>> 7ad7b6ca
     };
 
     // Inherit basic public & private API methods.
