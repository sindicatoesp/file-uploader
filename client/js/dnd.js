--- conflicted
+++ resolved
@@ -299,16 +299,11 @@
 
         // dt.effectAllowed is none in Safari 5
         // dt.types.contains check is for firefox
-<<<<<<< HEAD
 
         // dt.effectAllowed crashes IE11 when files have been dragged from
         // the filesystem
         effectTest = (qq.ie10() || qq.ie11()) ? true : dt.effectAllowed !== 'none';
         return dt && effectTest && (dt.files || (!isSafari && dt.types.contains && dt.types.contains('Files')));
-=======
-        effectTest = qq.ie10() ? true : dt.effectAllowed !== "none";
-        return dt && effectTest && (dt.files || (!isSafari && dt.types.contains && dt.types.contains("Files")));
->>>>>>> 53bd9773
     }
 
     function isOrSetDropDisabled(isDisabled) {
@@ -324,17 +319,11 @@
                 return;
             }
 
-<<<<<<< HEAD
             // dt.effectAllowed crashes IE11 when files have been dragged from
             // the filesystem
             var effect = (qq.ie() || qq.ie11()) ? null : e.dataTransfer.effectAllowed;
             if (effect === 'move' || effect === 'linkMove'){
                 e.dataTransfer.dropEffect = 'move'; // for FF (only move allowed)
-=======
-            var effect = qq.ie() ? null : e.dataTransfer.effectAllowed;
-            if (effect === "move" || effect === "linkMove"){
-                e.dataTransfer.dropEffect = "move"; // for FF (only move allowed)
->>>>>>> 53bd9773
             } else {
                 e.dataTransfer.dropEffect = "copy"; // for Chrome
             }
