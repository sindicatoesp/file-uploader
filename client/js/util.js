/*globals window, navigator, document, FormData, File, HTMLInputElement, XMLHttpRequest, Blob, Storage, ActiveXObject */
var qq = function(element) {
    "use strict";

    return {
        hide: function() {
            element.style.display = "none";
            return this;
        },

        /** Returns the function which detaches attached event */
        attach: function(type, fn) {
            if (element.addEventListener){
                element.addEventListener(type, fn, false);
            } else if (element.attachEvent){
                element.attachEvent("on" + type, fn);
            }
            return function() {
                qq(element).detach(type, fn);
            };
        },

        detach: function(type, fn) {
            if (element.removeEventListener){
                element.removeEventListener(type, fn, false);
            } else if (element.attachEvent){
                element.detachEvent("on" + type, fn);
            }
            return this;
        },

        contains: function(descendant) {
            // The [W3C spec](http://www.w3.org/TR/domcore/#dom-node-contains)
            // says a `null` (or ostensibly `undefined`) parameter
            // passed into `Node.contains` should result in a false return value.
            // IE7 throws an exception if the parameter is `undefined` though.
            if (!descendant) {
                return false;
            }

            // compareposition returns false in this case
            if (element === descendant) {
                return true;
            }

            if (element.contains){
                return element.contains(descendant);
            } else {
                /*jslint bitwise: true*/
                return !!(descendant.compareDocumentPosition(element) & 8);
            }
        },

        /**
         * Insert this element before elementB.
         */
        insertBefore: function(elementB) {
            elementB.parentNode.insertBefore(element, elementB);
            return this;
        },

        remove: function() {
            element.parentNode.removeChild(element);
            return this;
        },

        /**
         * Sets styles for an element.
         * Fixes opacity in IE6-8.
         */
        css: function(styles) {
            /*jshint -W116*/
            if (styles.opacity != null){
                if (typeof element.style.opacity !== "string" && typeof(element.filters) !== "undefined"){
                    styles.filter = "alpha(opacity=" + Math.round(100 * styles.opacity) + ")";
                }
            }
            qq.extend(element.style, styles);

            return this;
        },

        hasClass: function(name) {
            var re = new RegExp("(^| )" + name + "( |$)");
            return re.test(element.className);
        },

        addClass: function(name) {
            if (!qq(element).hasClass(name)){
                element.className += " " + name;
            }
            return this;
        },

        removeClass: function(name) {
            var re = new RegExp("(^| )" + name + "( |$)");
            element.className = element.className.replace(re, " ").replace(/^\s+|\s+$/g, "");
            return this;
        },

        getByClass: function(className) {
            var candidates,
                result = [];

            if (element.querySelectorAll){
                return element.querySelectorAll("." + className);
            }

            candidates = element.getElementsByTagName("*");

            qq.each(candidates, function(idx, val) {
                if (qq(val).hasClass(className)){
                    result.push(val);
                }
            });
            return result;
        },

        children: function() {
            var children = [],
                child = element.firstChild;

            while (child){
                if (child.nodeType === 1){
                    children.push(child);
                }
                child = child.nextSibling;
            }

            return children;
        },

        setText: function(text) {
            element.innerText = text;
            element.textContent = text;
            return this;
        },

        clearText: function() {
            return qq(element).setText("");
        },

        // Returns true if the attribute exists on the element
        // AND the value of the attribute is NOT "false" (case-insensitive)
        hasAttribute: function(attrName) {
            var attrVal;

            if (element.hasAttribute) {

                if (!element.hasAttribute(attrName)) {
                    return false;
                }

                /*jshint -W116*/
                return (/^false$/i).exec(element.getAttribute(attrName)) == null;
            }
            else {
                attrVal = element[attrName];

                if (attrVal === undefined) {
                    return false;
                }

                /*jshint -W116*/
                return (/^false$/i).exec(attrVal) == null;
            }
        }
    };
};

(function(){
    "use strict";

    qq.log = function(message, level) {
        if (window.console) {
            if (!level || level === "info") {
                window.console.log(message);
            }
            else
            {
                if (window.console[level]) {
                    window.console[level](message);
                }
                else {
                    window.console.log("<" + level + "> " + message);
                }
            }
        }
    };

    qq.isObject = function(variable) {
        return variable && !variable.nodeType && Object.prototype.toString.call(variable) === "[object Object]";
    };

    qq.isFunction = function(variable) {
        return typeof(variable) === "function";
    };

    /**
     * Check the type of a value.  Is it an "array"?
     *
     * @param value value to test.
     * @returns true if the value is an array or associated with an `ArrayBuffer`
     */
    qq.isArray = function(value) {
        return Object.prototype.toString.call(value) === "[object Array]" ||
            (window.ArrayBuffer && value.buffer && value.buffer.constructor === ArrayBuffer);
    };

    // Looks for an object on a `DataTransfer` object that is associated with drop events when utilizing the Filesystem API.
    qq.isItemList = function(maybeItemList) {
        return Object.prototype.toString.call(maybeItemList) === "[object DataTransferItemList]";
    };

    // Looks for an object on a `NodeList` or an `HTMLCollection`|`HTMLFormElement`|`HTMLSelectElement`
    // object that is associated with collections of Nodes.
    qq.isNodeList = function(maybeNodeList) {
        return Object.prototype.toString.call(maybeNodeList) === "[object NodeList]" ||
            // If `HTMLCollection` is the actual type of the object, we must determine this
            // by checking for expected properties/methods on the object
            (maybeNodeList.item && maybeNodeList.namedItem);
    };

    qq.isString = function(maybeString) {
        return Object.prototype.toString.call(maybeString) === "[object String]";
    };

    qq.trimStr = function(string) {
        if (String.prototype.trim) {
            return string.trim();
        }

        return string.replace(/^\s+|\s+$/g,"");
    };


    /**
     * @param str String to format.
     * @returns {string} A string, swapping argument values with the associated occurrence of {} in the passed string.
     */
    qq.format = function(str) {

        var args =  Array.prototype.slice.call(arguments, 1),
            newStr = str;

        qq.each(args, function(idx, val) {
            newStr = newStr.replace(/{}/, val);
        });

        return newStr;
    };

    qq.isFile = function(maybeFile) {
        return window.File && Object.prototype.toString.call(maybeFile) === "[object File]";
    };

    qq.isFileList = function(maybeFileList) {
        return window.FileList && Object.prototype.toString.call(maybeFileList) === "[object FileList]";
    };

    qq.isFileOrInput = function(maybeFileOrInput) {
        return qq.isFile(maybeFileOrInput) || qq.isInput(maybeFileOrInput);
    };

    qq.isInput = function(maybeInput) {
        if (window.HTMLInputElement) {
            if (Object.prototype.toString.call(maybeInput) === "[object HTMLInputElement]") {
                if (maybeInput.type && maybeInput.type.toLowerCase() === "file") {
                    return true;
                }
            }
        }
        if (maybeInput.tagName) {
            if (maybeInput.tagName.toLowerCase() === "input") {
                if (maybeInput.type && maybeInput.type.toLowerCase() === "file") {
                    return true;
                }
            }
        }

        return false;
    };

    qq.isBlob = function(maybeBlob) {
        return window.Blob && Object.prototype.toString.call(maybeBlob) === "[object Blob]";
    };

    qq.isXhrUploadSupported = function() {
        var input = document.createElement("input");
        input.type = "file";

        return (
            input.multiple !== undefined &&
                typeof File !== "undefined" &&
                typeof FormData !== "undefined" &&
                typeof (qq.createXhrInstance()).upload !== "undefined" );
    };

    // Fall back to ActiveX is native XHR is disabled (possible in any version of IE).
    qq.createXhrInstance = function() {
        if (window.XMLHttpRequest) {
            return new XMLHttpRequest();
        }

        try {
            return new ActiveXObject("MSXML2.XMLHTTP.3.0");
        }
        catch(error) {
            qq.log("Neither XHR or ActiveX are supported!", "error");
            return null;
        }
    };

    qq.isFolderDropSupported = function(dataTransfer) {
        return (dataTransfer.items && dataTransfer.items[0].webkitGetAsEntry);
    };

    qq.isFileChunkingSupported = function() {
        return !qq.android() && //android's impl of Blob.slice is broken
            qq.isXhrUploadSupported() &&
            (File.prototype.slice !== undefined || File.prototype.webkitSlice !== undefined || File.prototype.mozSlice !== undefined);
    };

    qq.sliceBlob = function(fileOrBlob, start, end) {
        var slicer = fileOrBlob.slice || fileOrBlob.mozSlice || fileOrBlob.webkitSlice;

        return slicer.call(fileOrBlob, start, end);
    };

    qq.arrayBufferToHex = function(buffer) {
        var bytesAsHex = "",
            bytes = new Uint8Array(buffer);


        qq.each(bytes, function(idx, byte) {
            var byteAsHexStr = byte.toString(16);

            if (byteAsHexStr.length < 2) {
                byteAsHexStr = "0" + byteAsHexStr;
            }

            bytesAsHex += byteAsHexStr;
        });

        return bytesAsHex;
    };

    qq.readBlobToHex = function(blob, startOffset, length) {
        var initialBlob = qq.sliceBlob(blob, startOffset, startOffset + length),
            fileReader = new FileReader(),
            promise = new qq.Promise();

        fileReader.onload = function() {
            promise.success(qq.arrayBufferToHex(fileReader.result));
        };

        fileReader.readAsArrayBuffer(initialBlob);

        return promise;
    };

    qq.extend = function(first, second, extendNested) {
        qq.each(second, function(prop, val) {
            if (extendNested && qq.isObject(val)) {
                if (first[prop] === undefined) {
                    first[prop] = {};
                }
                qq.extend(first[prop], val, true);
            }
            else {
                first[prop] = val;
            }
        });

        return first;
    };

    /**
     * Allow properties in one object to override properties in another,
     * keeping track of the original values from the target object.
     *
     * Note that the pre-overriden properties to be overriden by the source will be passed into the `sourceFn` when it is invoked.
     *
     * @param target Update properties in this object from some source
     * @param sourceFn A function that, when invoked, will return properties that will replace properties with the same name in the target.
     * @returns {object} The target object
     */
    qq.override = function(target, sourceFn) {
        var super_ = {},
            source = sourceFn(super_);

        qq.each(source, function(srcPropName, srcPropVal) {
            if (target[srcPropName] !== undefined) {
                super_[srcPropName] = target[srcPropName];
            }

            target[srcPropName] = srcPropVal;
        });

        return target;
    };

    /**
     * Searches for a given element in the array, returns -1 if it is not present.
     * @param {Number} [from] The index at which to begin the search
     */
    qq.indexOf = function(arr, elt, from){
        if (arr.indexOf) {
            return arr.indexOf(elt, from);
        }

        from = from || 0;
        var len = arr.length;

        if (from < 0) {
            from += len;
        }

        for (; from < len; from+=1){
            if (arr.hasOwnProperty(from) && arr[from] === elt){
                return from;
            }
        }
        return -1;
    };

    //this is a version 4 UUID
    qq.getUniqueId = function(){
        return "xxxxxxxx-xxxx-4xxx-yxxx-xxxxxxxxxxxx".replace(/[xy]/g, function(c) {
            /*jslint eqeq: true, bitwise: true*/
            var r = Math.random()*16|0, v = c == "x" ? r : (r&0x3|0x8);
            return v.toString(16);
        });
    };

    //
    // Browsers and platforms detection

    qq.ie       = function(){
        return navigator.userAgent.indexOf("MSIE") !== -1;
    };
    qq.ie7      = function(){
        return navigator.userAgent.indexOf("MSIE 7") !== -1;
    };
    qq.ie10     = function(){
        return navigator.userAgent.indexOf("MSIE 10") !== -1;
    };
    qq.safari   = function(){
        return navigator.vendor !== undefined && navigator.vendor.indexOf("Apple") !== -1;
    };
    qq.chrome   = function(){
        return navigator.vendor !== undefined && navigator.vendor.indexOf("Google") !== -1;
    };
    qq.opera   = function(){
        return navigator.vendor !== undefined && navigator.vendor.indexOf("Opera") !== -1;
    };
    qq.firefox  = function(){
        return (navigator.userAgent.indexOf("Mozilla") !== -1 && navigator.vendor !== undefined && navigator.vendor === "");
    };
    qq.windows  = function(){
        return navigator.platform === "Win32";
    };
    qq.android = function(){
        return navigator.userAgent.toLowerCase().indexOf("android") !== -1;
    };
    qq.ios7 = function() {
        return qq.ios() && navigator.userAgent.indexOf(" OS 7_") !== -1;
    };
    qq.ios = function() {
        /*jshint -W014 */
        return navigator.userAgent.indexOf("iPad") !== -1
            || navigator.userAgent.indexOf("iPod") !== -1
            || navigator.userAgent.indexOf("iPhone") !== -1;
    };

<<<<<<< HEAD
qq.ie       = function(){
    "use strict";
    return navigator.userAgent.indexOf('MSIE') !== -1;
};
qq.ie7      = function(){
    "use strict";
    return navigator.userAgent.indexOf('MSIE 7') !== -1;
};
qq.ie10     = function(){
    "use strict";
    return navigator.userAgent.indexOf('MSIE 10') !== -1;
};
qq.ie11     = function(){
    "use strict";
    return (navigator.userAgent.indexOf("Trident") !== -1 &&
           navigator.userAgent.indexOf("rv:11") !== -1);
};
qq.safari   = function(){
    "use strict";
    return navigator.vendor !== undefined && navigator.vendor.indexOf("Apple") !== -1;
};
qq.chrome   = function(){
    "use strict";
    return navigator.vendor !== undefined && navigator.vendor.indexOf('Google') !== -1;
};
qq.opera   = function(){
    "use strict";
    return navigator.vendor !== undefined && navigator.vendor.indexOf('Opera') !== -1;
};
qq.firefox  = function(){
    "use strict";
    return (navigator.userAgent.indexOf('Mozilla') !== -1 &&
            navigator.vendor !== undefined && navigator.vendor === '' &&
            !qq.ie11());
};
qq.windows  = function(){
    "use strict";
    return navigator.platform === "Win32";
};
qq.android = function(){
    "use strict";
    return navigator.userAgent.toLowerCase().indexOf('android') !== -1;
};
qq.ios7 = function() {
    "use strict";
    return qq.ios() && navigator.userAgent.indexOf(" OS 7_") !== -1;
};
qq.ios = function() {
    "use strict";
    return navigator.userAgent.indexOf("iPad") !== -1
        || navigator.userAgent.indexOf("iPod") !== -1
        || navigator.userAgent.indexOf("iPhone") !== -1;
};
=======
    //
    // Events
>>>>>>> 53bd9773

    qq.preventDefault = function(e){
        if (e.preventDefault){
            e.preventDefault();
        } else{
            e.returnValue = false;
        }
    };

    /**
     * Creates and returns element from html string
     * Uses innerHTML to create an element
     */
    qq.toElement = (function(){
        var div = document.createElement("div");
        return function(html){
            div.innerHTML = html;
            var element = div.firstChild;
            div.removeChild(element);
            return element;
        };
    }());

    //key and value are passed to callback for each entry in the iterable item
    qq.each = function(iterableItem, callback) {
        var keyOrIndex, retVal;

        if (iterableItem) {
            // Iterate through [`Storage`](http://www.w3.org/TR/webstorage/#the-storage-interface) items
            if (window.Storage && iterableItem.constructor === window.Storage) {
                for (keyOrIndex = 0; keyOrIndex < iterableItem.length; keyOrIndex++) {
                    retVal = callback(iterableItem.key(keyOrIndex), iterableItem.getItem(iterableItem.key(keyOrIndex)));
                    if (retVal === false) {
                        break;
                    }
                }
            }
            // `DataTransferItemList` & `NodeList` objects are array-like and should be treated as arrays
            // when iterating over items inside the object.
            else if (qq.isArray(iterableItem) || qq.isItemList(iterableItem) || qq.isNodeList(iterableItem)) {
                for (keyOrIndex = 0; keyOrIndex < iterableItem.length; keyOrIndex++) {
                    retVal = callback(keyOrIndex, iterableItem[keyOrIndex]);
                    if (retVal === false) {
                        break;
                    }
                }
            }
            else if (qq.isString(iterableItem)) {
                for (keyOrIndex = 0; keyOrIndex < iterableItem.length; keyOrIndex++) {
                    retVal = callback(keyOrIndex, iterableItem.charAt(keyOrIndex));
                    if (retVal === false) {
                        break;
                    }
                }
            }
            else {
                for (keyOrIndex in iterableItem) {
                    if (Object.prototype.hasOwnProperty.call(iterableItem, keyOrIndex)) {
                        retVal = callback(keyOrIndex, iterableItem[keyOrIndex]);
                        if (retVal === false) {
                            break;
                        }
                    }
                }
            }
        }
    };

    //include any args that should be passed to the new function after the context arg
    qq.bind = function(oldFunc, context) {
        if (qq.isFunction(oldFunc)) {
            var args =  Array.prototype.slice.call(arguments, 2);

            return function() {
                var newArgs = qq.extend([], args);
                if (arguments.length) {
                    newArgs = newArgs.concat(Array.prototype.slice.call(arguments));
                }
                return oldFunc.apply(context, newArgs);
            };
        }

        throw new Error("first parameter must be a function!");
    };

    /**
     * obj2url() takes a json-object as argument and generates
     * a querystring. pretty much like jQuery.param()
     *
     * how to use:
     *
     *    `qq.obj2url({a:'b',c:'d'},'http://any.url/upload?otherParam=value');`
     *
     * will result in:
     *
     *    `http://any.url/upload?otherParam=value&a=b&c=d`
     *
     * @param  Object JSON-Object
     * @param  String current querystring-part
     * @return String encoded querystring
     */
    qq.obj2url = function(obj, temp, prefixDone){
        /*jshint laxbreak: true*/
        var uristrings = [],
            prefix = "&",
            add = function(nextObj, i){
                var nextTemp = temp
                    ? (/\[\]$/.test(temp)) // prevent double-encoding
                    ? temp
                    : temp+"["+i+"]"
                    : i;
                if ((nextTemp !== "undefined") && (i !== "undefined")) {
                    uristrings.push(
                        (typeof nextObj === "object")
                            ? qq.obj2url(nextObj, nextTemp, true)
                            : (Object.prototype.toString.call(nextObj) === "[object Function]")
                            ? encodeURIComponent(nextTemp) + "=" + encodeURIComponent(nextObj())
                            : encodeURIComponent(nextTemp) + "=" + encodeURIComponent(nextObj)
                    );
                }
            };

        if (!prefixDone && temp) {
            prefix = (/\?/.test(temp)) ? (/\?$/.test(temp)) ? "" : "&" : "?";
            uristrings.push(temp);
            uristrings.push(qq.obj2url(obj));
        } else if ((Object.prototype.toString.call(obj) === "[object Array]") && (typeof obj !== "undefined") ) {
            qq.each(obj, function(idx, val) {
                add(val, idx);
            });
        } else if ((typeof obj !== "undefined") && (obj !== null) && (typeof obj === "object")){
            qq.each(obj, function(prop, val) {
                add(val, prop);
            });
        } else {
            uristrings.push(encodeURIComponent(temp) + "=" + encodeURIComponent(obj));
        }

        if (temp) {
            return uristrings.join(prefix);
        } else {
            return uristrings.join(prefix)
                .replace(/^&/, "")
                .replace(/%20/g, "+");
        }
    };

    qq.obj2FormData = function(obj, formData, arrayKeyName) {
        if (!formData) {
            formData = new FormData();
        }

        qq.each(obj, function(key, val) {
            key = arrayKeyName ? arrayKeyName + "[" + key + "]" : key;

            if (qq.isObject(val)) {
                qq.obj2FormData(val, formData, key);
            }
            else if (qq.isFunction(val)) {
                formData.append(key, val());
            }
            else {
                formData.append(key, val);
            }
        });

        return formData;
    };

    qq.obj2Inputs = function(obj, form) {
        var input;

        if (!form) {
            form = document.createElement("form");
        }

        qq.obj2FormData(obj, {
            append: function(key, val) {
                input = document.createElement("input");
                input.setAttribute("name", key);
                input.setAttribute("value", val);
                form.appendChild(input);
            }
        });

        return form;
    };

    qq.setCookie = function(name, value, days) {
        var date = new Date(),
            expires = "";

        if (days) {
            date.setTime(date.getTime()+(days*24*60*60*1000));
            expires = "; expires="+date.toGMTString();
        }

        document.cookie = name+"="+value+expires+"; path=/";
    };

    qq.getCookie = function(name) {
        var nameEQ = name + "=",
            ca = document.cookie.split(";"),
            cookie;

        qq.each(ca, function(idx, part) {
            /*jshint -W116 */
            var cookiePart = part;
            while (cookiePart.charAt(0) == " ") {
                cookiePart = cookiePart.substring(1, cookiePart.length);
            }

            if (cookiePart.indexOf(nameEQ) === 0) {
                cookie = cookiePart.substring(nameEQ.length, cookiePart.length);
                return false;
            }
        });

        return cookie;
    };

    qq.getCookieNames = function(regexp) {
        var cookies = document.cookie.split(";"),
            cookieNames = [];

        qq.each(cookies, function(idx, cookie) {
            cookie = qq.trimStr(cookie);

            var equalsIdx = cookie.indexOf("=");

            if (cookie.match(regexp)) {
                cookieNames.push(cookie.substr(0, equalsIdx));
            }
        });

        return cookieNames;
    };

    qq.deleteCookie = function(name) {
        qq.setCookie(name, "", -1);
    };

    qq.areCookiesEnabled = function() {
        var randNum = Math.random() * 100000,
            name = "qqCookieTest:" + randNum;
        qq.setCookie(name, 1);

        if (qq.getCookie(name)) {
            qq.deleteCookie(name);
            return true;
        }
        return false;
    };

    /**
     * Not recommended for use outside of Fine Uploader since this falls back to an unchecked eval if JSON.parse is not
     * implemented.  For a more secure JSON.parse polyfill, use Douglas Crockford's json2.js.
     */
    qq.parseJson = function(json) {
        /*jshint evil: true*/
        if (window.JSON && qq.isFunction(JSON.parse)) {
            return JSON.parse(json);
        } else {
            return eval("(" + json + ")");
        }
    };

    /**
     * Retrieve the extension of a file, if it exists.
     *
     * @param filename
     * @returns {string || undefined}
     */
    qq.getExtension = function(filename) {
        var extIdx = filename.lastIndexOf(".") + 1;

        if (extIdx > 0) {
            return filename.substr(extIdx, filename.length - extIdx);
        }
    };

    /**
     * A generic module which supports object disposing in dispose() method.
     * */
    qq.DisposeSupport = function() {
        var disposers = [];

        return {
            /** Run all registered disposers */
            dispose: function() {
                var disposer;
                do {
                    disposer = disposers.shift();
                    if (disposer) {
                        disposer();
                    }
                }
                while (disposer);
            },

            /** Attach event handler and register de-attacher as a disposer */
            attach: function() {
                var args = arguments;
                /*jslint undef:true*/
                this.addDisposer(qq(args[0]).attach.apply(this, Array.prototype.slice.call(arguments, 1)));
            },

            /** Add disposer to the collection */
            addDisposer: function(disposeFunction) {
                disposers.push(disposeFunction);
            }
        };
    };
}());<|MERGE_RESOLUTION|>--- conflicted
+++ resolved
@@ -445,6 +445,11 @@
     qq.ie10     = function(){
         return navigator.userAgent.indexOf("MSIE 10") !== -1;
     };
+    qq.ie11     = function(){
+        "use strict";
+        return (navigator.userAgent.indexOf("Trident") !== -1 &&
+            navigator.userAgent.indexOf("rv:11") !== -1);
+    };
     qq.safari   = function(){
         return navigator.vendor !== undefined && navigator.vendor.indexOf("Apple") !== -1;
     };
@@ -473,64 +478,8 @@
             || navigator.userAgent.indexOf("iPhone") !== -1;
     };
 
-<<<<<<< HEAD
-qq.ie       = function(){
-    "use strict";
-    return navigator.userAgent.indexOf('MSIE') !== -1;
-};
-qq.ie7      = function(){
-    "use strict";
-    return navigator.userAgent.indexOf('MSIE 7') !== -1;
-};
-qq.ie10     = function(){
-    "use strict";
-    return navigator.userAgent.indexOf('MSIE 10') !== -1;
-};
-qq.ie11     = function(){
-    "use strict";
-    return (navigator.userAgent.indexOf("Trident") !== -1 &&
-           navigator.userAgent.indexOf("rv:11") !== -1);
-};
-qq.safari   = function(){
-    "use strict";
-    return navigator.vendor !== undefined && navigator.vendor.indexOf("Apple") !== -1;
-};
-qq.chrome   = function(){
-    "use strict";
-    return navigator.vendor !== undefined && navigator.vendor.indexOf('Google') !== -1;
-};
-qq.opera   = function(){
-    "use strict";
-    return navigator.vendor !== undefined && navigator.vendor.indexOf('Opera') !== -1;
-};
-qq.firefox  = function(){
-    "use strict";
-    return (navigator.userAgent.indexOf('Mozilla') !== -1 &&
-            navigator.vendor !== undefined && navigator.vendor === '' &&
-            !qq.ie11());
-};
-qq.windows  = function(){
-    "use strict";
-    return navigator.platform === "Win32";
-};
-qq.android = function(){
-    "use strict";
-    return navigator.userAgent.toLowerCase().indexOf('android') !== -1;
-};
-qq.ios7 = function() {
-    "use strict";
-    return qq.ios() && navigator.userAgent.indexOf(" OS 7_") !== -1;
-};
-qq.ios = function() {
-    "use strict";
-    return navigator.userAgent.indexOf("iPad") !== -1
-        || navigator.userAgent.indexOf("iPod") !== -1
-        || navigator.userAgent.indexOf("iPhone") !== -1;
-};
-=======
     //
     // Events
->>>>>>> 53bd9773
 
     qq.preventDefault = function(e){
         if (e.preventDefault){
