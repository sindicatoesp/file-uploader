--- conflicted
+++ resolved
@@ -47,11 +47,12 @@
             }
         },
 
-<<<<<<< HEAD
-        addFiles: function(data, params, endpoint) {
-            var batchId = this._storedIds.length === 0 ? qq.getUniqueId() : this._currentBatchId,
-
-                processBlob = qq.bind(function(blob) {
+        addFiles: function(filesOrInputs, params, endpoint) {
+            var batchId = this._storedIds.length === 0 ? qq.getUniqueId() : this._currentBatchId;
+            this._maybeHandleIos8SafariWorkaround();
+            this._currentBatchId = batchId;
+            
+            var processBlob = qq.bind(function(blob) {
                     this._handleNewFile({
                         blob: blob,
                         name: this._options.blobs.defaultName
@@ -74,14 +75,6 @@
                         this._handleNewFile(fileOrInput, batchId, verifiedFiles);
                     }
                 }, this),
-=======
-        addFiles: function(filesOrInputs, params, endpoint) {
-            this._maybeHandleIos8SafariWorkaround();
-
-            var verifiedFilesOrInputs = [],
-                batchId = this._storedIds.length === 0 ? qq.getUniqueId() : this._currentBatchId,
-                fileOrInputIndex, fileOrInput, fileIndex;
->>>>>>> f95fabdc
 
                 normalizeData = function() {
                     if (qq.isFileList(data)) {
@@ -95,13 +88,8 @@
 
             this._currentBatchId = batchId;
 
-<<<<<<< HEAD
             if (data) {
                 normalizeData();
-=======
-                for (fileOrInputIndex = 0; fileOrInputIndex < filesOrInputs.length; fileOrInputIndex += 1) {
-                    fileOrInput = filesOrInputs[fileOrInputIndex];
->>>>>>> f95fabdc
 
                 qq.each(data, function(idx, fileContainer) {
                     if (qq.isFileOrInput(fileContainer)) {
