--- conflicted
+++ resolved
@@ -1,6 +1,2 @@
 /*global qq */
-<<<<<<< HEAD
-qq.version = "5.11.5";
-=======
-qq.version = "5.11.6";
->>>>>>> be1d8b26
+qq.version = "5.11.6";