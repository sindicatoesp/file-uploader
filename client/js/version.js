--- conflicted
+++ resolved
@@ -1,6 +1,2 @@
 /*global qq */
-<<<<<<< HEAD
-qq.version = "5.4.0-4";
-=======
-qq.version = "5.4.0-2";
->>>>>>> 027efa67
+qq.version = "5.4.0-5";