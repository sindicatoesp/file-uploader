--- conflicted
+++ resolved
@@ -1,6 +1,2 @@
 /*global qq */
-<<<<<<< HEAD
-qq.version="5.1.0-1";
-=======
-qq.version = "5.1.0-1";
->>>>>>> f95fabdc
+qq.version = "5.1.0-1";