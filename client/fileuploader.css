--- conflicted
+++ resolved
@@ -1,130 +1,108 @@
-<<<<<<< HEAD
-/* Have ideas for improving this CSS for the general community? Submit your changes at: https://github.com/Valums-File-Uploader/file-uploader */
-.qq-uploader {
-	position: relative;
-	width: 100%;
-}
-.qq-upload-button {
-	display: block;
-	/*or inline-block*/
-	width: 105px;
-	padding: 7px 0;
-	text-align: center;
-	background: #880000;
-	border-bottom: 1px solid #DDD;
-	color: #FFF;
-}
-.qq-upload-button-hover {
-	background: #CC0000;
-}
-.qq-upload-button-focus {
-	outline: 1px dotted #000000;
-}
-.qq-upload-drop-area, .qq-upload-extra-drop-area {
-	position: absolute;
-	top: 0;
-	left: 0;
-	width: 100%;
-	height: 100%;
-	min-height: 30px;
-	z-index: 2;
-	background: #FF9797;
-	text-align: center;
-}
-.qq-upload-drop-area span {
-	display: block;
-	position: absolute;
-	top: 50%;
-	width: 100%;
-	margin-top: -8px;
-	font-size: 16px;
-}
-.qq-upload-extra-drop-area {
-	position: relative;
-	margin-top: 50px;
-	font-size: 16px;
-	padding-top: 30px;
-	height: 20px;
-	min-height: 40px;
-}
-.qq-upload-drop-area-active {
-	background: #FF7171;
-}
-.qq-upload-list {
-	margin: 0;
-	padding: 0;
-	list-style: none;
-}
-.qq-upload-list li {
-	margin: 0;
-	padding: 9px;
-	line-height: 15px;
-	font-size: 16px;
-	background-color: #FFF0BD;
-}
-.qq-upload-file, .qq-upload-spinner, .qq-upload-size, .qq-upload-cancel, .qq-upload-failed-text {
-	margin-right: 12px;
-}
-.qq-upload-file {
-}
-.qq-upload-spinner {
-	display: inline-block;
-	background: url("loading.gif");
-	width: 15px;
-	height: 15px;
-	vertical-align: text-bottom;
-}
-.qq-upload-size, .qq-upload-cancel {
-	font-size: 12px;
-	font-weight: normal;
-}
-.qq-upload-failed-text {
-	display: none;
-}
-.qq-upload-fail .qq-upload-failed-text {
-	display: inline;
-}
-.qq-upload-list li.qq-upload-success {
-	background-color: #5DA30C;
-	color: #FFFFFF;
-}
-.qq-upload-list li.qq-upload-fail {
-	background-color: #D60000;
-	color: #FFFFFF;
-}
-=======
-.qq-uploader { position:relative; width: 100%;}
-
-.qq-upload-button {
-    display:block; /* or inline-block */
-    width: 105px; padding: 7px 0; text-align:center;    
-    background:#880000; border-bottom:1px solid #ddd;color:#fff;
-}
-.qq-upload-button-hover {background:#cc0000;}
-.qq-upload-button-focus {outline:1px dotted black;}
-
-.qq-upload-drop-area, .qq-upload-extra-drop-area {
-    position:absolute; top:0; left:0; width:100%; height:100%; min-height: 70px; z-index:2;
-    background:#FF9797; text-align:center; 
-}
-.qq-upload-drop-area span {
-    display:block; position:absolute; top: 50%; width:100%; margin-top:-8px; font-size:16px;
-}
-.qq-upload-extra-drop-area { position: relative; margin-top: 50px; font-size: 16px; padding-top: 30px; height: 20px; min-height: 40px; }
-.qq-upload-drop-area-active {background:#FF7171;}
-
-.qq-upload-list {margin:15px 35px; padding:0; list-style:disc;}
-.qq-upload-list li { margin:0; padding:0; line-height:15px; font-size:12px;}
-.qq-upload-file, .qq-upload-spinner, .qq-upload-finished, .qq-upload-failed-icon, .qq-upload-size, .qq-upload-cancel, .qq-upload-failed-text {
-    margin-right: 7px;
-}
-
-.qq-upload-file {}
-.qq-upload-spinner {display:inline-block; background: url("loading.gif"); width:15px; height:15px; vertical-align:text-bottom;}
-.qq-upload-finished {display:none; background: url("finished.jpeg"); width:15px; height:15px; vertical-align:text-bottom;}
-.qq-upload-size,.qq-upload-cancel {font-size:11px;}
-
-.qq-upload-failed-text {display:none;}
-.qq-upload-failed-icon {display:none; background: url("failed.jpeg"); width:15px; height:15px; vertical-align:text-bottom;}
-.qq-upload-fail .qq-upload-failed-text {display:inline;}
->>>>>>> 55b3ca6e
+/* Have ideas for improving this CSS for the general community? Submit your changes at: https://github.com/Valums-File-Uploader/file-uploader */
+.qq-uploader {
+	position: relative;
+	width: 100%;
+}
+.qq-upload-button {
+	display: block;
+	/*or inline-block*/
+	width: 105px;
+	padding: 7px 0;
+	text-align: center;
+	background: #880000;
+	border-bottom: 1px solid #DDD;
+	color: #FFF;
+}
+.qq-upload-button-hover {
+	background: #CC0000;
+}
+.qq-upload-button-focus {
+	outline: 1px dotted #000000;
+}
+.qq-upload-drop-area, .qq-upload-extra-drop-area {
+	position: absolute;
+	top: 0;
+	left: 0;
+	width: 100%;
+	height: 100%;
+	min-height: 30px;
+	z-index: 2;
+	background: #FF9797;
+	text-align: center;
+}
+.qq-upload-drop-area span {
+	display: block;
+	position: absolute;
+	top: 50%;
+	width: 100%;
+	margin-top: -8px;
+	font-size: 16px;
+}
+.qq-upload-extra-drop-area {
+	position: relative;
+	margin-top: 50px;
+	font-size: 16px;
+	padding-top: 30px;
+	height: 20px;
+	min-height: 40px;
+}
+.qq-upload-drop-area-active {
+	background: #FF7171;
+}
+.qq-upload-list {
+	margin: 0;
+	padding: 0;
+	list-style: none;
+}
+.qq-upload-list li {
+	margin: 0;
+	padding: 9px;
+	line-height: 15px;
+	font-size: 16px;
+	background-color: #FFF0BD;
+}
+.qq-upload-file, .qq-upload-spinner, .qq-upload-size, .qq-upload-cancel, .qq-upload-failed-text, .qq-upload-finished, .qq-upload-failed-icon {
+    /* old value was 7px (pre-merge) */
+	margin-right: 12px;
+}
+.qq-upload-file {
+}
+.qq-upload-spinner {
+	display: inline-block;
+	background: url("loading.gif");
+	width: 15px;
+	height: 15px;
+	vertical-align: text-bottom;
+}
+.qq-upload-finished {
+    display:none;
+    background: url("finished.jpeg");
+    width:15px;
+    height:15px;
+    vertical-align:text-bottom;
+}
+.qq-upload-size, .qq-upload-cancel {
+	font-size: 12px;
+	font-weight: normal;
+}
+.qq-upload-failed-text {
+	display: none;
+}
+.qq-upload-failed-icon {
+    display:none;
+    background: url("failed.jpeg");
+    width:15px;
+    height:15px;
+    vertical-align:text-bottom;
+}
+.qq-upload-fail .qq-upload-failed-text {
+	display: inline;
+}
+.qq-upload-list li.qq-upload-success {
+	background-color: #5DA30C;
+	color: #FFFFFF;
+}
+.qq-upload-list li.qq-upload-fail {
+	background-color: #D60000;
+	color: #FFFFFF;
+}